--- conflicted
+++ resolved
@@ -1,25 +1,17 @@
 import { Area, IOptionItem, OptionItem } from 'components/form';
 import { FormikCheckbox, FormikSelect, FormikText } from 'components/formik';
 import { Modal } from 'components/modal';
-<<<<<<< HEAD
-import { Tab, Tabs } from 'components/tabs';
-=======
->>>>>>> 422a591d
 import { Formik } from 'formik';
 import { ActionName, ContentStatus, IUserModel } from 'hooks/api-editor';
 import useModal from 'hooks/modal/useModal';
 import React from 'react';
 import { useNavigate, useParams } from 'react-router-dom';
 import { useContent, useLookup } from 'store/hooks';
-<<<<<<< HEAD
-import { useKeycloakWrapper } from 'tno-core';
-=======
 import { Button, ButtonVariant } from 'tno-core';
 import { useKeycloakWrapper } from 'tno-core';
 import { Col } from 'tno-core/dist/components/flex/col';
 import { Row } from 'tno-core/dist/components/flex/row';
 import { Tab, Tabs } from 'tno-core/dist/components/tabs';
->>>>>>> 422a591d
 import { getSortableOptions } from 'utils';
 
 import { ContentFormSchema } from '../validation';
@@ -109,10 +101,6 @@
                     label="Headline"
                     value={props.values.headline}
                     onChange={props.handleChange}
-<<<<<<< HEAD
-                    error={(props.errors as any)['headline']}
-=======
->>>>>>> 422a591d
                   />
                 </Row>
                 <Row>

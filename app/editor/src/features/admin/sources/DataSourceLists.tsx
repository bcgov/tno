import { IDataSourceModel } from 'hooks/api-editor';
import { toPage } from 'hooks/api-editor/utils';
import React from 'react';
import { useNavigate } from 'react-router-dom';
import { useDataSources } from 'store/hooks/admin/sources';
import { useApp } from 'store/hooks/app/useApp';
<<<<<<< HEAD
=======
import { defaultPage, GridTable, IPage } from 'tno-core/dist/components/grid-table';
>>>>>>> 422a591d

import { DataSourceFilter } from '.';
import { columns } from './constants';
import * as styled from './styled';

interface IDataSourceListProps {}

export const DataSourceList: React.FC<IDataSourceListProps> = (props) => {
  const navigate = useNavigate();
  const [{ dataSources }, api] = useDataSources();
  const [{ requests }] = useApp();

  const [page, setPage] = React.useState<IPage<IDataSourceModel>>(defaultPage<IDataSourceModel>());

  React.useEffect(() => {
    if (dataSources.length) {
      setPage(
        toPage({
          page: 1,
          items: dataSources,
          quantity: 10,
          total: dataSources.length,
        }),
      );
    } else {
      api.findDataSources().then((data) => {
        setPage(toPage(data));
      });
    }
    // eslint-disable-next-line react-hooks/exhaustive-deps
  }, []);

  return (
    <styled.DataSourceList>
      <GridTable
        columns={columns}
        isLoading={!!requests.length}
        data={page.items}
        header={DataSourceFilter}
        onRowClick={(row) => navigate(`${row.original.id}`)}
      ></GridTable>
    </styled.DataSourceList>
  );
};<|MERGE_RESOLUTION|>--- conflicted
+++ resolved
@@ -4,10 +4,7 @@
 import { useNavigate } from 'react-router-dom';
 import { useDataSources } from 'store/hooks/admin/sources';
 import { useApp } from 'store/hooks/app/useApp';
-<<<<<<< HEAD
-=======
 import { defaultPage, GridTable, IPage } from 'tno-core/dist/components/grid-table';
->>>>>>> 422a591d
 
 import { DataSourceFilter } from '.';
 import { columns } from './constants';

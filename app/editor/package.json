{
  "name": "mmi-editor-app",
  "description": "Media Monitoring Insights Editor application",
  "version": "0.1.0",
  "license": "Apache-2.0",
  "homepage": "/",
  "packageManager": "yarn@3.2.0",
  "engines": {
    "npm": ">=8.19.2 <9.0.0",
    "node": ">=18.11.0 <19.0.0",
    "yarn": ">=3.2.0 <4.0.0"
  },
  "dependencies": {
    "@bcgov/bc-sans": "2.1.0",
    "@elastic/elasticsearch": "8.13.1",
    "@emotion/is-prop-valid": "1.2.2",
    "@fortawesome/fontawesome-svg-core": "6.5.2",
    "@fortawesome/free-solid-svg-icons": "6.5.2",
    "@fortawesome/react-fontawesome": "0.2.2",
    "@headlessui/react": "2.0.4",
    "@microsoft/signalr": "8.0.0",
    "@react-keycloak/web": "3.4.0",
    "@reduxjs/toolkit": "2.2.5",
    "axios": "1.7.2",
    "axios-mock-adapter": "1.22.0",
    "bootstrap": "5.3.3",
    "chart.js": "4.4.3",
    "dequal": "2.0.3",
    "formik": "2.4.6",
    "history": "5.3.0",
    "html-react-parser": "5.1.10",
    "js-beautify": "1.15.1",
    "keycloak-js": "24.0.4",
    "lodash": "4.17.21",
    "lodash.throttle": "4.1.1",
    "moment": "2.30.1",
    "moment-timezone": "0.5.45",
    "prismjs": "1.29.0",
    "react": "18.3.1",
    "react-beautiful-dnd": "13.1.1",
    "react-bootstrap": "2.10.4",
    "react-chartjs-2": "5.2.0",
    "react-datepicker": "6.9.0",
    "react-dom": "18.3.1",
    "react-drag-drop-files": "2.3.10",
    "react-draggable": "4.4.6",
    "react-error-boundary": "4.0.13",
    "react-icons": "5.2.1",
    "react-quill-new": "3.3.1",
    "react-redux": "9.1.2",
    "react-reflex": "4.2.6",
    "react-router-dom": "6.23.1",
    "react-scripts": "5.0.1",
    "react-select": "5.8.0",
    "react-simple-code-editor": "0.13.1",
    "react-table": "7.8.0",
    "react-text-mask": "5.5.0",
    "react-toastify": "10.0.5",
    "react-tooltip": "5.26.4",
    "redux-logger": "3.0.6",
    "styled-components": "6.1.11",
    "stylis": "4.3.2",
<<<<<<< HEAD
<<<<<<< HEAD
    "tno-core": "1.0.22"
=======
    "tno-core": "1.0.23"
>>>>>>> mmi-3243-update
=======
    "tno-core": "1.0.23"
>>>>>>> 9483c539
  },
  "devDependencies": {
    "@simbathesailor/use-what-changed": "2.0.0",
    "@testing-library/jest-dom": "6.6.3",
    "@testing-library/react": "15.0.7",
    "@testing-library/react-hooks": "8.0.1",
    "@testing-library/user-event": "14.5.2",
    "@types/customize-cra": "1.0.8",
    "@types/history": "5.0.0",
    "@types/jest": "29.5.12",
    "@types/js-beautify": "1.14.3",
    "@types/lodash.throttle": "4.1.9",
    "@types/node": "20.12.12",
    "@types/pretty": "2.0.3",
    "@types/prismjs": "1.26.4",
    "@types/react": "18.3.3",
    "@types/react-beautiful-dnd": "13.1.8",
    "@types/react-datepicker": "6.2.0",
    "@types/react-dom": "18.3.0",
    "@types/react-redux": "7.1.33",
    "@types/react-router-dom": "5.3.3",
    "@types/react-table": "7.7.20",
    "@types/react-text-mask": "5.4.14",
    "@types/redux-logger": "3.0.13",
    "@types/testing-library__jest-dom": "6.0.0",
    "@typescript-eslint/eslint-plugin": "5.55.0",
    "@typescript-eslint/parser": "5.55.0",
    "@vitejs/plugin-react": "4.3.4",
    "@vitest/coverage-v8": "3.0.8",
    "@vitest/ui": "3.0.7",
    "babel-plugin-prismjs": "2.1.0",
    "compression-webpack-plugin": "11.1.0",
    "eslint": "8.36.0",
    "eslint-config-prettier": "8.7.0",
    "eslint-config-react-app": "7.0.1",
    "eslint-plugin-flowtype": "8.0.3",
    "eslint-plugin-prettier": "4.2.1",
    "eslint-plugin-react-hooks": "4.6.0",
    "eslint-plugin-simple-import-sort": "10.0.0",
    "jsdom": "26.0.0",
    "prettier": "2.8.4",
    "pretty": "2.0.0",
    "pretty-quick": "4.0.0",
    "sass": "1.77.2",
    "sass-extract": "3.0.0",
    "sass-extract-js": "0.4.0",
    "sass-extract-loader": "1.1.0",
    "typescript": "4.9.5",
    "vitest": "3.0.7"
  },
  "scripts": {
    "start": "react-scripts start",
    "build": "react-scripts build",
    "test": "vitest run",
    "test:watch": "vitest",
    "test:ui": "vitest --ui",
    "test:coverage": "vitest --coverage",
    "eject": "react-scripts eject",
    "pretty-quick": "pretty-quick",
    "lint": "eslint src/ --ext .jsx,.js,.ts,.tsx --max-warnings 0",
    "lint:fix": "npm run lint -- --fix",
    "format": "prettier --write \"./src/**/*.{js,jsx,ts,tsx,json,css,scss}\"",
    "check": "prettier --check \"./src/**/*.{js,jsx,ts,tsx,css,scss}\""
  },
  "eslintConfig": {
    "parser": "@typescript-eslint/parser",
    "extends": [
      "react-app",
      "plugin:prettier/recommended"
    ],
    "plugins": [
      "simple-import-sort",
      "react"
    ],
    "rules": {
      "simple-import-sort/imports": "error",
      "simple-import-sort/exports": "error",
      "react/jsx-key": "error",
      "no-console": [
        "error",
        {
          "allow": [
            "error",
            "debug"
          ]
        }
      ]
    }
  },
  "jest": {
    "transformIgnorePatterns": [
      "/node_modules/(?!tno-core|axios/)"
    ],
    "moduleNameMapper": {
      "\\.(css|less)$": "<rootDir>/__mocks__/styleMock.ts"
    }
  },
  "babel": {
    "presets": [
      "@babel/react",
      "@babel/env"
    ],
    "plugins": [
      "@babel/proposal-class-properties",
      "@babel/plugin-transform-runtime",
      [
        "prismjs",
        {
          "languages": [
            "javascript",
            "js-extras",
            "css",
            "css-extras",
            "markup",
            "csharp",
            "cshtml",
            "razor"
          ],
          "plugins": [
            "line-numbers",
            "show-language",
            "copy-to-clipboard"
          ],
          "theme": "twilight",
          "css": true
        }
      ]
    ]
  },
  "browserslist": {
    "production": [
      ">0.2%",
      "not dead",
      "not op_mini all"
    ],
    "development": [
      "last 1 chrome version",
      "last 1 firefox version",
      "last 1 safari version"
    ]
  }
}<|MERGE_RESOLUTION|>--- conflicted
+++ resolved
@@ -60,15 +60,7 @@
     "redux-logger": "3.0.6",
     "styled-components": "6.1.11",
     "stylis": "4.3.2",
-<<<<<<< HEAD
-<<<<<<< HEAD
-    "tno-core": "1.0.22"
-=======
     "tno-core": "1.0.23"
->>>>>>> mmi-3243-update
-=======
-    "tno-core": "1.0.23"
->>>>>>> 9483c539
   },
   "devDependencies": {
     "@simbathesailor/use-what-changed": "2.0.0",

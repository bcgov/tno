--- conflicted
+++ resolved
@@ -172,11 +172,7 @@
       />
       <Row>
         {viewOptions.teaser && (!!item.body || !!item.summary) && (
-<<<<<<< HEAD
-          <>
-=======
           <div className="teaser">
->>>>>>> a819fa5f
             {bodyTermHighlighted.length > 0 ? (
               bodyTermHighlighted.map((part, index) => (
                 <React.Fragment key={index}>{part}</React.Fragment>
@@ -184,11 +180,7 @@
             ) : (
               <div className="teaser-content">{body}</div>
             )}
-<<<<<<< HEAD
-          </>
-=======
           </div>
->>>>>>> a819fa5f
         )}
         <Show visible={!!activeStream?.source && activeStream.id === item.id}>
           <Col className="media-playback">

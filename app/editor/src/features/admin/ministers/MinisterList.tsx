import React from 'react';
import { useNavigate } from 'react-router-dom';
import { useApp } from 'store/hooks';
import { useMinisters } from 'store/hooks/admin';
import { Col, FlexboxTable, IconButton, IMinisterModel, Row } from 'tno-core';

import { columns } from './constants';
import { MinisterFilter } from './MinisterFilter';
import * as styled from './styled';

/**
 * Admin list view for ministers.
 * @returns Component.
 */
const MinisterList: React.FC = () => {
  const navigate = useNavigate();
  const [{ ministers }, api] = useMinisters();

  const [items, setItems] = React.useState<IMinisterModel[]>([]);
  const [{ requests }] = useApp();

  React.useEffect(() => {
    // setIsLoading(true);
    if (!ministers.length) {
      api.findAllMinisters().then((data) => {
        setItems(data);
        // setIsLoading(false);
      });
    } else {
      setItems(ministers);
      // setIsLoading(false);
    }
  }, [api, ministers]);

  return (
    <styled.MinisterList>
      <Row className="add-media" justifyContent="flex-end">
        <Col flex="1 1 0">
          Ministers provide a way to configuration data storage locations and authentication
          settings. Ingest service configuration requires both a source and destination minister to
          be configured.
        </Col>
        <IconButton
          iconType="plus"
          label={`Add new minister`}
          onClick={() => navigate(`/admin/ministers/0`)}
        />
      </Row>
      <MinisterFilter
        onFilterChange={(filter) => {
          if (filter && filter.length) {
            const value = filter.toLocaleLowerCase();
            setItems(
              ministers.filter(
                (i) =>
                  i.name.toLocaleLowerCase().includes(value) ||
                  i.description.toLocaleLowerCase().includes(value),
              ),
            );
          } else {
            setItems(ministers);
          }
        }}
      />
      <FlexboxTable
        rowId="id"
        data={items}
        columns={columns}
        showSort={true}
        onRowClick={(row) => navigate(`${row.original.id}`)}
        pagingEnabled={false}
<<<<<<< HEAD
        isLoading={!!requests.length}
=======
        isLoading={!!requests.some((r) => r.url === 'find-all-ministers')}
>>>>>>> 1f7e04be
      />
    </styled.MinisterList>
  );
};

export default MinisterList;<|MERGE_RESOLUTION|>--- conflicted
+++ resolved
@@ -69,11 +69,7 @@
         showSort={true}
         onRowClick={(row) => navigate(`${row.original.id}`)}
         pagingEnabled={false}
-<<<<<<< HEAD
-        isLoading={!!requests.length}
-=======
         isLoading={!!requests.some((r) => r.url === 'find-all-ministers')}
->>>>>>> 1f7e04be
       />
     </styled.MinisterList>
   );

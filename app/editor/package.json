--- conflicted
+++ resolved
@@ -60,11 +60,7 @@
     "redux-logger": "3.0.6",
     "styled-components": "6.1.11",
     "stylis": "4.3.2",
-<<<<<<< HEAD
-    "tno-core": "1.0.17"
-=======
     "tno-core": "1.0.18"
->>>>>>> 6d935339
   },
   "devDependencies": {
     "@simbathesailor/use-what-changed": "2.0.0",

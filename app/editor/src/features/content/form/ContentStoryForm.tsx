--- conflicted
+++ resolved
@@ -31,12 +31,8 @@
 
 export interface IContentStoryFormProps {
   contentType: ContentTypeName;
-<<<<<<< HEAD
-  savePressed?: boolean;
+  setContent: (content: IContentForm) => void;
   product: string;
-=======
-  setContent: (content: IContentForm) => void;
->>>>>>> 397e0fad
 }
 
 /**
@@ -44,20 +40,12 @@
  * @param param0 Component properties
  * @returns A new instance of a component.
  */
-<<<<<<< HEAD
 export const ContentStoryForm: React.FC<IContentStoryFormProps> = ({
   setContent,
-  content,
   contentType,
-  savePressed,
   product,
 }) => {
-  const keycloak = useKeycloakWrapper();
-  const [{ series, users, sources }] = useLookup();
-=======
-export const ContentStoryForm: React.FC<IContentStoryFormProps> = ({ setContent, contentType }) => {
   const [{ series, sources }] = useLookup();
->>>>>>> 397e0fad
   const { values, setFieldValue } = useFormikContext<IContentForm>();
   const [, contentApi] = useContent();
   const [showExpandModal, setShowExpandModal] = React.useState(false);

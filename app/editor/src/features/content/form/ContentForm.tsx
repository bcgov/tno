import { faTableColumns, faUpRightFromSquare } from '@fortawesome/free-solid-svg-icons';
import { FontAwesomeIcon } from '@fortawesome/react-fontawesome';
import { FormikForm } from 'components/formik';
import { Modal } from 'components/modal';
import { FormikProps } from 'formik';
import {
  ActionName,
  ContentTypeName,
  HubMethodName,
  IActionModel,
  IWorkOrderModel,
  useCombinedView,
  useLookupOptions,
  useTooltips,
  WorkOrderStatusName,
  WorkOrderTypeName,
} from 'hooks';
import { ContentStatusName, IContentModel, useApiHub, ValueType } from 'hooks/api-editor';
import { useModal } from 'hooks/modal';
import { useTabValidationToasts } from 'hooks/useTabValidationToasts';
import React from 'react';
import {
  FaBars,
  FaChevronLeft,
  FaChevronRight,
  FaCopy,
  FaExternalLinkAlt,
  FaSpinner,
} from 'react-icons/fa';
import { useNavigate, useParams } from 'react-router-dom';
import { toast } from 'react-toastify';
import { useApp, useContent, useWorkOrders } from 'store/hooks';
import { filterEnabled } from 'store/hooks/lookup/utils';
import { IAjaxRequest } from 'store/slices';
import {
  Area,
  Button,
  ButtonVariant,
  Col,
  FieldSize,
  FormikHidden,
  FormikSelect,
  FormikText,
  FormikTextArea,
  FormPage,
  IconButton,
  Row,
  Show,
  Tab,
  Tabs,
} from 'tno-core';
import { hasErrors } from 'utils';

import { getStatusText } from '../list-view/utils';
import { ContentFormToolBar } from '../tool-bar/ContentFormToolBar';
import { isWorkOrderStatus } from '../utils';
import { ContentFormSchema } from '../validation';
import { ContentClipForm, ContentLabelsForm, ContentSummaryForm, ContentTranscriptForm } from '.';
import { defaultFormValues } from './constants';
import { IContentForm } from './interfaces';
import * as styled from './styled';
import { isImageForm, isSnippetForm, toForm, toModel, triggerFormikValidate } from './utils';
import { WorkOrderStatus } from './WorkOrderStatus';

export interface IContentFormProps {
  /** Control what form elements are visible. */
  contentType?: ContentTypeName;
}

/**
 * Snippet Form edit and create form for default view. Path will be appended with content id.
 * @param param0 Component properties.
 * @returns Edit/Create Form for Content
 */
export const ContentForm: React.FC<IContentFormProps> = ({
  contentType: initContentType = ContentTypeName.Snippet,
}) => {
  const navigate = useNavigate();
  const [{ userInfo }] = useApp();
  const { id } = useParams();
  const [
    { content: page },
    { getContent, addContent, updateContent, deleteContent, upload, attach },
  ] = useContent();
  const [, { transcribe, nlp }] = useWorkOrders();
  const { isShowing: showDeleteModal, toggle: toggleDelete } = useModal();
  const { isShowing: showTranscribeModal, toggle: toggleTranscribe } = useModal();
  const { isShowing: showNLPModal, toggle: toggleNLP } = useModal();
  const [{ sources, tonePools, series, sourceOptions, productOptions }, { getSeries }] =
    useLookupOptions();
  const { combined, formType } = useCombinedView(initContentType);
  const hub = useApiHub();
  useTooltips();

  const [contentType, setContentType] = React.useState(formType ?? initContentType);
  const [size, setSize] = React.useState(1);
  const [active, setActive] = React.useState('properties');
  const [savePressed, setSavePressed] = React.useState(false);
  const [clipErrors, setClipErrors] = React.useState<string>('');
  const [textDecorationStyle, setTextDecorationStyle] = React.useState('none');
  const [cursorStyle, setCursorStyle] = React.useState('text');
  const [form, setForm] = React.useState<IContentForm>({
    ...defaultFormValues(contentType),
    id: parseInt(id ?? '0'),
  });

  const userId = userInfo?.id ?? '';
  const indexPosition = !!id ? page?.items.findIndex((c) => c.id === +id) ?? -1 : -1;
  const enablePrev = indexPosition > 0;
  const enableNext = indexPosition < (page?.items.length ?? 0) - 1;

  const determineActions = () => {
    switch (contentType) {
      case ContentTypeName.PrintContent:
        return (a: IActionModel) =>
          a.valueType === ValueType.Boolean && a.name !== ActionName.NonQualified;
      case ContentTypeName.Image:
        return (a: IActionModel) => a.name === ActionName.FrontPage;
      case ContentTypeName.Snippet:
      // TODO: Determine actions for remaining content types
      // eslint-disable-next-line no-fallthrough
      default:
        return (a: IActionModel) =>
          a.valueType === ValueType.Boolean && a.name !== ActionName.Alert;
    }
  };

  const fetchContent = React.useCallback(
    (id: number) => {
      getContent(id).then((data) => {
        setForm(toForm(data));
        // If the form is loaded from the URL instead of clicking on the list view it defaults to the snippet form.
        setContentType(data.contentType);
      });
    },
    [getContent],
  );

  const onWorkOrder = React.useCallback(
    (workOrder: IWorkOrderModel) => {
      if (!!id && +id === workOrder.contentId) fetchContent(workOrder.contentId);
    },
    [fetchContent, id],
  );

  React.useEffect(() => {
    return hub.listen(HubMethodName.WorkOrder, onWorkOrder);
  }, [hub, onWorkOrder]);

  React.useEffect(() => {
    if (!!id && +id > 0) {
      fetchContent(+id);
    }
  }, [id, fetchContent]);

  const { setShowValidationToast } = useTabValidationToasts();

  const handleSave = async (values: IContentForm): Promise<IContentForm> => {
    let contentResult: IContentModel | null = null;
    const originalId = values.id;
    let result = form;
    try {
      if (!values.id) {
        // Only new content is initialized.
        values.contentType = contentType;
        values.ownerId = userId;
      }

      const defaultTonePool = tonePools.find((t) => t.name === 'Default');
      values.tonePools = !!defaultTonePool ? [{ ...defaultTonePool, value: +values.tone }] : [];

      const model = toModel(values);
      contentResult = !form.id ? await addContent(model) : await updateContent(model);

      if (!!values.file) {
        // TODO: Make it possible to upload on the initial save instead of a separate request.
        // Upload the file if one has been added.
        const content = await upload(contentResult, values.file);
        result = toForm({ ...content, tonePools: values.tonePools });
      } else if (
        !originalId &&
        !!values.fileReferences.length &&
        !values.fileReferences[0].isUploaded
      ) {
        // TODO: Make it possible to upload on the initial save instead of a separate request.
        // A file was attached but hasn't been uploaded to the API.
        const fileReference = values.fileReferences[0];
        const content = await attach(contentResult.id, 0, fileReference.path);
        result = toForm({ ...content, tonePools: values.tonePools });
      } else {
        result = toForm({ ...contentResult, tonePools: values.tonePools });
      }
      setForm(result);

      toast.success(`"${contentResult.headline}" has successfully been saved.`);

      if (!originalId)
        navigate(
          `${
            isImageForm(contentResult?.contentType)
              ? '/images/'
              : isSnippetForm(contentResult?.contentType)
              ? '/snippets/'
              : '/papers/'
          }${combined ? '/contents/combined/' : ''}${contentResult.id}`,
        );
      if (!!contentResult?.seriesId) {
        // A dynamically added series has been added, fetch the latests series.
        const newSeries = series.find((s) => s.id === contentResult?.seriesId);
        if (!newSeries) getSeries();
      }
    } catch {
      // If the upload fails, we still need to update the form from the original update.
      if (!!contentResult) {
        result = toForm(contentResult);
        setForm(result);
        if (!originalId) navigate(`/contents/${combined ? 'combined/' : ''}${contentResult.id}`);
      }
    }
    return result;
  };

  const handlePublish = async (props: FormikProps<IContentForm>) => {
    // Change the status to publish if required.
    if (
      [
        ContentStatusName.Draft,
        ContentStatusName.Unpublish,
        ContentStatusName.Unpublished,
      ].includes(props.values.status)
    )
      props.values.status = ContentStatusName.Publish;

    triggerFormikValidate(props);
    if (props.isValid) {
      await handleSave(props.values);
    }
  };

  const handleTranscribe = async (values: IContentForm) => {
    try {
      // TODO: Only save when required.
      // Save before submitting request.
      const content = await handleSave(values);
      const response = await transcribe(toModel(values));
      setForm({ ...content, workOrders: [response.data, ...form.workOrders] });

      if (response.status === 200) toast.success('A transcript has been requested');
      else if (response.status === 208) {
        if (response.data.status === WorkOrderStatusName.Completed)
          toast.warn('Content has already been transcribed');
        else toast.warn(`An active request for transcription already exists`);
      }
    } catch {
      // Ignore this failure it is handled by our global ajax requests.
    }
  };

  const handleNLP = async (values: IContentForm) => {
    try {
      // TODO: Only save when required.
      // Save before submitting request.
      const content = await handleSave(values);
      const response = await nlp(toModel(values));
      setForm({ ...content, workOrders: [response.data, ...form.workOrders] });

      if (response.status === 200) toast.success('An NLP has been requested');
      else if (response.status === 208) {
        if (response.data.status === WorkOrderStatusName.Completed)
          toast.warn('Content has already been processed by NLP');
        else toast.warn(`An active request for NLP already exists`);
      }
    } catch {
      // Ignore this failure it is handled by our global ajax requests.
    }
  };

  return (
    <styled.ContentForm className="content-form">
      <FormPage minWidth={'1200px'} maxWidth="" className={combined ? 'no-padding' : ''}>
        <Area>
          <Row>
            <Show visible={!combined}>
              <IconButton label="List View" onClick={() => navigate('/contents')} iconType="back" />
            </Show>
            <Show visible={!combined}>
              <Button
                variant={ButtonVariant.secondary}
                tooltip="Combined View"
                onClick={() => {
                  navigate(`/contents/combined/${id}?form=${contentType}`);
                }}
              >
                <FontAwesomeIcon icon={faTableColumns} />
              </Button>
            </Show>
            <Show visible={combined}>
              <Button
                variant={ButtonVariant.secondary}
                tooltip="Full Page View"
                onClick={() => {
                  if (isImageForm(contentType)) navigate(`/images/${id}`);
                  else if (isSnippetForm(contentType)) navigate(`/snippets/${id}`);
                  else navigate(`/papers/${id}`);
                }}
              >
                <FontAwesomeIcon icon={faUpRightFromSquare} />
              </Button>
            </Show>
            <Show visible={!!id}>
              <Button
                variant={ButtonVariant.secondary}
                tooltip="Previous"
                onClick={() => {
                  const id = page?.items[indexPosition - 1]?.id;
                  if (!!id) {
                    if (!!combined) navigate(`/contents/combined/${id}`);
                    else if (isImageForm(contentType)) navigate(`/images/${id}`);
                    else if (isSnippetForm(contentType)) navigate(`/snippets/${id}`);
                    else navigate(`/papers/${id}`);
                  }
                }}
                disabled={!enablePrev}
              >
                <FaChevronLeft />
              </Button>
              <Button
                variant={ButtonVariant.secondary}
                tooltip="Next"
                onClick={() => {
                  const id = page?.items[indexPosition + 1]?.id;
                  if (combined) navigate(`/contents/combined/${id}`);
                  else if (isImageForm(contentType)) navigate(`/images/${id}`);
                  else if (isSnippetForm(contentType)) navigate(`/snippets/${id}`);
                  else navigate(`/papers/${id}`);
                }}
                disabled={!enableNext}
              >
                <FaChevronRight />
              </Button>
              <Button
                variant={ButtonVariant.secondary}
                tooltip="Reload"
                onClick={() => {
                  fetchContent(form.id);
                }}
              >
                <FaSpinner />
              </Button>
            </Show>
            <Row className="frm-in content-status">
              <label>Status:</label>
              <span>{getStatusText(form.status)}</span>
            </Row>
          </Row>
          <FormikForm
            onSubmit={handleSave}
            validationSchema={ContentFormSchema}
            initialValues={form}
            loading={(request: IAjaxRequest) =>
              !request.isSilent && request.group.some((g) => g === 'content' || g === 'lookup')
            }
          >
            {(props) => (
              <Col>
                <ContentFormToolBar
                  contentType={contentType}
                  status={getStatusText(form.status)}
                  determineActions={determineActions()}
                />

                <FormikHidden name="uid" />
                <Row alignItems="flex-start" className="content-details">
                  <Show visible={size === 0}>
                    <Row flex="1 1 100%" wrap="nowrap">
                      <Col flex="1 1 0%">
                        <FormikTextArea
                          name="headline"
                          required
                          label="Headline"
                          value={props.values.headline}
                        />
                      </Col>
                      <Col>
                        <Button
                          className="minimize-details"
                          variant={ButtonVariant.link}
                          tooltip="Maximize Details"
                          onClick={() => setSize(1)}
                        >
                          <FaBars />
                        </Button>
                      </Col>
                    </Row>
                  </Show>
                  <Show visible={size === 1}>
                    <Col flex="1.5 1 0%">
                      <Row wrap="nowrap">
                        <Col flex="1 1 0%">
                          <FormikTextArea
                            name="headline"
                            required
                            className="headline"
                            label="Headline"
                            value={props.values.headline}
                          />
                        </Col>
                        <Col>
                          <Row>
                            <FormikSelect
<<<<<<< HEAD
                              name="productId"
                              value={
                                productOptions.find((mt) => mt.value === props.values.productId) ??
                                ''
                              }
                              label="Designation"
                              options={filterEnabled(productOptions)}
                              required
                            />
                            <FormikSelect
=======
>>>>>>> f0443b48
                              name="sourceId"
                              label="Source"
                              width={FieldSize.Big}
                              value={
                                sourceOptions.find((mt) => mt.value === props.values.sourceId) ?? ''
                              }
                              onChange={(newValue: any) => {
                                if (!!newValue) {
                                  const source = sources.find((ds) => ds.id === newValue.value);
                                  props.setFieldValue('sourceId', newValue.value);
                                  props.setFieldValue('otherSource', source?.code ?? '');
                                  if (!!source?.licenseId)
                                    props.setFieldValue('licenseId', source.licenseId);
                                  if (!!source?.productId)
                                    props.setFieldValue('productId', source.productId);
                                }
                              }}
                              options={filterEnabled(sourceOptions).filter(
                                (x) =>
                                  !isImageForm(contentType) ||
                                  x.label.includes('(TC)') ||
                                  x.label.includes('(PROVINCE)') ||
                                  x.label.includes('(GLOBE)') ||
                                  x.label.includes('(POST)') ||
                                  x.label.includes('(SUN)'),
                              )}
                              required={!props.values.otherSource}
                              isDisabled={!!props.values.tempSource}
                            />
                            <FormikSelect
                              name="productId"
                              value={
                                productOptions.find((mt) => mt.value === props.values.productId) ??
                                ''
                              }
                              label="Designation"
                              options={productOptions}
                              required
                            />
                            <FormikHidden name="otherSource" />
                            <Show visible={!isImageForm(contentType)}>
                              <FormikText
                                name="tempSource"
                                label="Other Source"
                                onChange={(e) => {
                                  const value = e.currentTarget.value;
                                  props.setFieldValue('tempSource', value);
                                  props.setFieldValue('otherSource', value);
                                  if (!!value) {
                                    props.setFieldValue('sourceId', undefined);
                                  }
                                }}
                                required={!!props.values.tempSource}
                              />
                            </Show>
                          </Row>
                        </Col>
                      </Row>
                      <Row>
                        <Col grow={1}></Col>
                      </Row>
                      <Show visible={!isSnippetForm(contentType) && !isImageForm(contentType)}>
                        <Row>
                          <FormikText name="byline" label="Byline" required />
                          <FormikText name="section" label="Section" required />
                          <FormikText name="page" label="Page" />
                          <FormikText name="edition" label="Edition" />
                        </Row>
                      </Show>
                      <Show visible={isSnippetForm(contentType)}>
                        <FormikText
                          style={{ textDecoration: textDecorationStyle, cursor: cursorStyle }}
                          className="source-url"
                          name="sourceUrl"
                          label="Source URL"
                          tooltip="The URL to the original source story"
                          width={FieldSize.Large}
                          onKeyDown={(e) => {
                            if (e.ctrlKey && props.values.sourceUrl) {
                              setTextDecorationStyle('underline');
                              setCursorStyle('pointer');
                            }
                          }}
                          onKeyUp={() => {
                            if (textDecorationStyle !== 'none') setTextDecorationStyle('none');
                            if (cursorStyle !== 'text') setCursorStyle('text');
                          }}
                          onClick={(e) => {
                            if (e.ctrlKey && props.values.sourceUrl) {
                              window.open(props.values.sourceUrl, '_blank', 'noreferrer');
                            }
                          }}
                        >
                          <FaCopy
                            className="icon-button src-cpy"
                            onClick={() => {
                              if (props.values.sourceUrl) {
                                navigator.clipboard.writeText(props.values.sourceUrl);
                              }
                            }}
                          />
                          <FaExternalLinkAlt
                            className={`icon-button ${!props.values.sourceUrl && 'disabled'}`}
                            onClick={() =>
                              window.open(props.values.sourceUrl, '_blank', 'noreferrer')
                            }
                          />
                        </FormikText>
                      </Show>
                    </Col>
                  </Show>
                </Row>
                <Row>
                  <Show visible={isSnippetForm(contentType) || isImageForm(contentType)}>
                    <Tabs
                      className={`'expand'} ${size === 1 ? 'small' : 'large'}`}
                      tabs={
                        <>
                          <Tab
                            label="Properties"
                            onClick={() => {
                              setActive('properties');
                            }}
                            active={active === 'properties'}
                            hasErrors={
                              hasErrors(props.errors, ['publishedOn', 'tone', 'summary']) &&
                              active !== 'properties'
                            }
                            showErrorOnSave={{ value: true, savePressed: savePressed }}
                            setShowValidationToast={setShowValidationToast}
                          />
                          <Show visible={props.values.contentType === ContentTypeName.Snippet}>
                            <Tab
                              label="Transcript"
                              onClick={() => setActive('transcript')}
                              active={active === 'transcript'}
                            >
                              <WorkOrderStatus
                                workOrders={form.workOrders}
                                type={WorkOrderTypeName.Transcription}
                              />
                            </Tab>
                            <Tab
                              label="Clips"
                              onClick={() => setActive('clips')}
                              active={active === 'clips'}
                              hasErrors={!!clipErrors && active !== 'clips'}
                              showErrorOnSave={{ value: true, savePressed: savePressed }}
                            />
                          </Show>
                          <Show visible={props.values.contentType !== ContentTypeName.Image}>
                            <Tab
                              label="Labels"
                              onClick={() => setActive('labels')}
                              active={active === 'labels'}
                            >
                              <WorkOrderStatus
                                workOrders={form.workOrders}
                                type={WorkOrderTypeName.NaturalLanguageProcess}
                              />
                            </Tab>
                          </Show>
                        </>
                      }
                    >
                      <Show visible={active === 'properties'}>
                        <ContentSummaryForm
                          content={form}
                          setContent={setForm}
                          contentType={contentType}
                          savePressed={savePressed}
                        />
                      </Show>
                      <Show visible={active === 'transcript'}>
                        <ContentTranscriptForm />
                      </Show>
                      <Show visible={active === 'clips'}>
                        <ContentClipForm
                          content={form}
                          setContent={setForm}
                          setClipErrors={setClipErrors}
                        />
                      </Show>
                      <Show visible={active === 'labels'}>
                        <ContentLabelsForm />
                      </Show>
                    </Tabs>
                  </Show>
                  <Show visible={!isSnippetForm(contentType) && !isImageForm(contentType)}>
                    <ContentSummaryForm
                      content={form}
                      setContent={setForm}
                      contentType={contentType}
                    />
                  </Show>
                </Row>
                <Row className="submit-buttons">
                  <Button
                    type="submit"
                    disabled={props.isSubmitting}
                    onClick={() => setSavePressed(true)}
                  >
                    Save
                  </Button>
                  <Button
                    variant={ButtonVariant.success}
                    disabled={props.isSubmitting}
                    onClick={() => {
                      setSavePressed(true);
                      handlePublish(props);
                    }}
                  >
                    Publish
                  </Button>
                  <Show visible={!!props.values.id}>
                    <Show
                      visible={
                        !!props.values.id && props.values.contentType === ContentTypeName.Snippet
                      }
                    >
                      <Button
                        onClick={() =>
                          isWorkOrderStatus(form.workOrders, WorkOrderTypeName.Transcription, [
                            WorkOrderStatusName.Completed,
                          ])
                            ? toggleTranscribe()
                            : handleTranscribe(props.values)
                        }
                        variant={ButtonVariant.action}
                        disabled={
                          props.isSubmitting ||
                          !props.values.fileReferences.length ||
                          (props.values.fileReferences.length > 0 &&
                            !props.values.fileReferences[0].isUploaded)
                        }
                        tooltip="Request a transcription"
                      >
                        Transcribe
                      </Button>
                    </Show>
                    <Show visible={!!props.values.id && props.values.body.length > 0}>
                      <Button
                        onClick={() =>
                          isWorkOrderStatus(
                            form.workOrders,
                            WorkOrderTypeName.NaturalLanguageProcess,
                            [WorkOrderStatusName.Completed],
                          )
                            ? toggleNLP()
                            : handleNLP(props.values)
                        }
                        variant={ButtonVariant.action}
                        disabled={props.isSubmitting}
                        tooltip="Request Natural Language Processing"
                      >
                        NLP
                      </Button>
                    </Show>
                    <Button
                      onClick={toggleDelete}
                      variant={ButtonVariant.danger}
                      disabled={props.isSubmitting}
                    >
                      Delete
                    </Button>
                  </Show>
                </Row>
                <Modal
                  headerText="Confirm Removal"
                  body="Are you sure you wish to delete this content?"
                  isShowing={showDeleteModal}
                  hide={toggleDelete}
                  type="delete"
                  confirmText="Yes, Delete It"
                  onConfirm={async () => {
                    try {
                      await deleteContent(toModel(props.values));
                    } finally {
                      toggleDelete();
                      navigate('/contents');
                    }
                  }}
                />
                <Modal
                  headerText="Confirm Transcript Request"
                  body="Content has already been transcribed, do you want to transcribe again?"
                  isShowing={showTranscribeModal}
                  hide={toggleTranscribe}
                  type="default"
                  confirmText="Yes, transcribe"
                  onConfirm={async () => {
                    try {
                      await handleTranscribe(props.values);
                    } finally {
                      toggleTranscribe();
                    }
                  }}
                />
                <Modal
                  headerText="Confirm NLP Request"
                  body="Content has already been Natural Language Processed, do you want to process again?"
                  isShowing={showNLPModal}
                  hide={toggleNLP}
                  type="default"
                  confirmText="Yes, process"
                  onConfirm={async () => {
                    try {
                      await handleNLP(props.values);
                    } finally {
                      toggleNLP();
                    }
                  }}
                />
              </Col>
            )}
          </FormikForm>
        </Area>
      </FormPage>
    </styled.ContentForm>
  );
};<|MERGE_RESOLUTION|>--- conflicted
+++ resolved
@@ -408,19 +408,16 @@
                         <Col>
                           <Row>
                             <FormikSelect
-<<<<<<< HEAD
                               name="productId"
                               value={
                                 productOptions.find((mt) => mt.value === props.values.productId) ??
                                 ''
                               }
                               label="Designation"
-                              options={filterEnabled(productOptions)}
+                              options={filterEnabled(productOptions, props.values.productId)}
                               required
                             />
                             <FormikSelect
-=======
->>>>>>> f0443b48
                               name="sourceId"
                               label="Source"
                               width={FieldSize.Big}
@@ -438,7 +435,7 @@
                                     props.setFieldValue('productId', source.productId);
                                 }
                               }}
-                              options={filterEnabled(sourceOptions).filter(
+                              options={filterEnabled(sourceOptions, props.values.sourceId).filter(
                                 (x) =>
                                   !isImageForm(contentType) ||
                                   x.label.includes('(TC)') ||

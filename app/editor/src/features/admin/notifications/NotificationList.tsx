import { FormPage } from 'components/formpage';
import React from 'react';
import { useNavigate } from 'react-router-dom';
import { useApp } from 'store/hooks';
import { useNotifications } from 'store/hooks/admin';
import { Col, FlexboxTable, IconButton, INotificationModel, Row } from 'tno-core';

import { columns } from './constants';
import { NotificationFilter } from './NotificationFilter';
import * as styled from './styled';

const NotificationList: React.FC = () => {
  const navigate = useNavigate();
  const [{ notifications }, api] = useNotifications();
  const [{ requests }] = useApp();

  const [isReady, setIsReady] = React.useState(false);
  const [items, setItems] = React.useState<INotificationModel[]>([]);

  React.useEffect(() => {
    if (!isReady) {
      api
        .findNotifications()
        .then((data) => {
          setItems(data);
        })
        .finally(() => setIsReady(true));
    } else {
      setItems(notifications);
    }
  }, [api, isReady, notifications]);

  return (
    <styled.NotificationList>
      <FormPage>
        <Row className="add-media" justifyContent="flex-end">
          <Col flex="1 1 0">
            Notifications provide a way to generate output (i.e. email) based on a filter or
            manually selecting content to be included.
          </Col>
          <IconButton
            iconType="plus"
            label={`Add new Notification`}
            onClick={() => navigate(`/admin/Notifications/0`)}
          />
        </Row>
        <NotificationFilter
          onFilterChange={(filter) => {
            if (filter && filter.length) {
              const value = filter.toLocaleLowerCase();
              setItems(
                notifications.filter(
                  (i) =>
                    i.name.toLocaleLowerCase().includes(value) ||
                    i.description.toLocaleLowerCase().includes(value),
                ),
              );
            } else {
              setItems(notifications);
            }
          }}
        />
        <FlexboxTable
          rowId="id"
          data={items}
          columns={columns}
          showSort={true}
          onRowClick={(row) => navigate(`${row.original.id}`)}
<<<<<<< HEAD
          isLoading={isReady}
=======
          isLoading={requests.some((r) => r.url === 'find-Notifications')}
>>>>>>> 1f7e04be
          pagingEnabled={false}
        />
      </FormPage>
    </styled.NotificationList>
  );
};

export default NotificationList;<|MERGE_RESOLUTION|>--- conflicted
+++ resolved
@@ -66,11 +66,7 @@
           columns={columns}
           showSort={true}
           onRowClick={(row) => navigate(`${row.original.id}`)}
-<<<<<<< HEAD
-          isLoading={isReady}
-=======
           isLoading={requests.some((r) => r.url === 'find-Notifications')}
->>>>>>> 1f7e04be
           pagingEnabled={false}
         />
       </FormPage>

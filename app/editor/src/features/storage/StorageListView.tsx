import { Upload, useUpload } from 'components/upload';
import { useTooltips } from 'hooks';
import { IFolderModel, IItemModel } from 'hooks/api-editor';
import React from 'react';
import {
  FaCloudDownloadAlt,
  FaPhotoVideo,
  FaPlay,
  FaRegFolder,
  FaRegImage,
  FaTrash,
} from 'react-icons/fa';
import { toast } from 'react-toastify';
import { useStorage } from 'store/hooks';
import { Button, Col, Row, Show, Text } from 'tno-core';

import { defaultFolder } from './constants';
import * as styled from './styled';

export const StorageListView: React.FC = (props) => {
  const storage = useStorage();
  const videoRef = React.useRef<HTMLVideoElement>(null);

  const [path, setPath] = React.useState('');
  const [folder, setFolder] = React.useState<IFolderModel>(defaultFolder);
  const [streamUrl, setStreamUrl] = React.useState<string>();
  const [item, setItem] = React.useState<IItemModel>();
  const [file, setFile] = React.useState<File>();

  const { upload } = useUpload();

  useTooltips();

  React.useEffect(() => {
    storage.getFolder(path).then((data) => {
      setFolder(data);
    });
  }, [path, storage]);

  React.useEffect(() => {
    if (!!streamUrl && !!videoRef.current) {
      videoRef.current.src = streamUrl;
    }
  }, [streamUrl, videoRef]);

  const selectItem = (item?: IItemModel) => {
    setItem(item);
    setStreamUrl(
      !!item ? `/api/editor/storage/stream?path=${folder.path}/${item.name}` : undefined,
    );
  };

  const deleteItem = async (item: IItemModel) => {
    try {
      await storage.delete(`${folder.path}/${item.name}`);
      selectItem();
      setFolder({ ...folder, items: folder.items.filter((i) => i.name !== item.name) });
      toast.success(`${item.name} has been deleted`);
    } catch {
      // Ignore error a toast would have already been displayed with the error.
    }
  };

  const items = folder.items.map((i) => {
    if (i.isDirectory)
      return (
        <li
          key={i.name}
          onClick={() => {
            selectItem();
            setPath(`${folder.path}/${i.name}`);
          }}
        >
          <div>
            <FaRegFolder />
            <span className="navigate">{i.name}</span>
          </div>
        </li>
      );
    return (
      <li key={i.name}>
        <Row nowrap>
          <Row flex="2 1 0">
            {!i.name.endsWith('.jpg') ? <FaPhotoVideo /> : <FaRegImage />}
            <span className="file" onClick={() => setItem(i)}>
              {i.name}
            </span>
          </Row>
          <Row flex="1 1 0">
<<<<<<< HEAD
            {!i.name.endsWith('.jpg') && (
              <FaPlay
                className="stream"
                data-for="main-tooltip"
                data-tip="watch/listen"
                onClick={() => selectItem(i)}
              />
            )}
=======
            <FaPlay
              className="stream"
              data-for="main-tooltip"
              data-tip="watch/listen"
              onClick={() => selectItem(i)}
            />
>>>>>>> 277b213e
            <FaCloudDownloadAlt
              className="download"
              data-for="main-tooltip"
              data-tip="download"
              onClick={() => storage.download(`${folder.path}/${i.name}`)}
            />
            <FaTrash
              className="delete"
              data-for="main-tooltip"
              data-tip="delete"
              onClick={() => deleteItem(i)}
            />
          </Row>
        </Row>
      </li>
    );
  });

  const navPath = !folder.path ? (
    <div>/</div>
  ) : (
    <div>
      <b
        onClick={() => {
          selectItem();
          setPath(path.split('/').slice(0, -1).join('/'));
        }}
      >
        ...
      </b>
      {folder.path}
    </div>
  );

  return (
    <styled.StorageListView>
      <div>
        <p>
          Storage access provides a way to manage audio/video files being uploaded and streamed.
        </p>
      </div>
      <Row alignContent="flex-start">
        <Col flex="1 1 0">
          <div className="path">{navPath}</div>
          <ul className="folder">
            <Show visible={!!items.length}>{items}</Show>
            <Show visible={!items.length}>
              <span>No items found</span>
            </Show>
          </ul>
        </Col>
        <Col flex="1 1 0">
          <Row>
            <Upload
              id="upload"
              name="file"
              file={file}
              verifyDelete={false}
              onSelect={(e) => {
                const file = !!e.target?.files?.length ? e.target.files[0] : undefined;
                setFile(file);
              }}
            />
            <Button onClick={() => upload(file!)} disabled={!file}>
              Upload
            </Button>
          </Row>
          <Show visible={!!item}>
            <div className="file-info">
              <Text name="name" label="Name" value={item?.name} disabled />
              <Text
                name="size"
                label="Size"
                value={!!item?.size ? `${item.size / 1000000} MB` : '0 MB'}
                disabled
              />
            </div>
          </Show>
        </Col>
      </Row>
      <Col className="video" alignItems="stretch">
        <video ref={videoRef} className={!streamUrl ? 'hidden' : ''} controls>
          <source type="audio/m4a" />
          <source type="audio/flac" />
          <source type="audio/mp3" />
          <source type="audio/mp4" />
          <source type="audio/wav" />
          <source type="audio/wma" />
          <source type="audio/aac" />
          <source type="video/wmv" />
          <source type="video/mov" />
          <source type="video/mpeg" />
          <source type="video/mpg" />
          <source type="video/avi" />
          <source type="video/mp4" />
          <source type="video/gif" />
          HTML5 Video is required for this example
        </video>
      </Col>
    </styled.StorageListView>
  );
};<|MERGE_RESOLUTION|>--- conflicted
+++ resolved
@@ -13,6 +13,7 @@
 import { toast } from 'react-toastify';
 import { useStorage } from 'store/hooks';
 import { Button, Col, Row, Show, Text } from 'tno-core';
+import { isImage } from 'utils';
 
 import { defaultFolder } from './constants';
 import * as styled from './styled';
@@ -81,14 +82,13 @@
       <li key={i.name}>
         <Row nowrap>
           <Row flex="2 1 0">
-            {!i.name.endsWith('.jpg') ? <FaPhotoVideo /> : <FaRegImage />}
+            {!isImage(i.name) ? <FaPhotoVideo /> : <FaRegImage />}
             <span className="file" onClick={() => setItem(i)}>
               {i.name}
             </span>
           </Row>
           <Row flex="1 1 0">
-<<<<<<< HEAD
-            {!i.name.endsWith('.jpg') && (
+            {!isImage(i.name) && (
               <FaPlay
                 className="stream"
                 data-for="main-tooltip"
@@ -96,14 +96,6 @@
                 onClick={() => selectItem(i)}
               />
             )}
-=======
-            <FaPlay
-              className="stream"
-              data-for="main-tooltip"
-              data-tip="watch/listen"
-              onClick={() => selectItem(i)}
-            />
->>>>>>> 277b213e
             <FaCloudDownloadAlt
               className="download"
               data-for="main-tooltip"

--- conflicted
+++ resolved
@@ -48,11 +48,7 @@
     "sheetjs": "file:packages/xlsx-0.20.1.tgz",
     "styled-components": "6.1.11",
     "stylis": "4.3.2",
-<<<<<<< HEAD
-    "tno-core": "./tno-core-1.0.26.tgz"
-=======
     "tno-core": "1.0.27"
->>>>>>> 1cd89117
   },
   "devDependencies": {
     "@testing-library/jest-dom": "6.6.3",

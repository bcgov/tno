--- conflicted
+++ resolved
@@ -122,8 +122,6 @@
         filter = filter.AddExcludeMediaTypes(user.MediaTypesManyToMany.Select(s => s.MediaTypeId));
 
         var result = await _contentService.FindWithElasticsearchAsync(includeUnpublishedContent ? _elasticOptions.ContentIndex : _elasticOptions.PublishedIndex, filter);
-<<<<<<< HEAD
-=======
         return new JsonResult(result);
     }
 
@@ -147,7 +145,6 @@
         filter = filter.AddExcludeMediaTypes(user.MediaTypesManyToMany.Select(s => s.MediaTypeId));
 
         var result = await _contentService.ValidateElasticsearchSimpleQueryAsync(includeUnpublishedContent ? _elasticOptions.ContentIndex : _elasticOptions.PublishedIndex, filter, fieldNames);
->>>>>>> 6d935339
         return new JsonResult(result);
     }
 

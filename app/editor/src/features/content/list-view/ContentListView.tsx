--- conflicted
+++ resolved
@@ -1,11 +1,7 @@
 import { NavigateOptions, useTab } from 'components/tab-control';
 import React, { lazy } from 'react';
 import { useParams } from 'react-router-dom';
-<<<<<<< HEAD
-import { HubMethodName, useApiHub, useApp, useContent, useLookup } from 'store/hooks';
-=======
 import { useApiHub, useApp, useContent } from 'store/hooks';
->>>>>>> 1e4110b8
 import { IContentSearchResult, useContentStore } from 'store/slices';
 import { castContentToSearchResult } from 'store/slices/content/utils';
 import {

--- conflicted
+++ resolved
@@ -1,23 +1,9 @@
-<<<<<<< HEAD
-import { Button, ButtonVariant } from 'components/button';
-import { Col } from 'components/flex/col';
-import { Row } from 'components/flex/row';
-=======
->>>>>>> 422a591d
 import { IOptionItem, OptionItem, RadioGroup } from 'components/form';
 import { FormikCheckbox, FormikSelect, FormikText, FormikTextArea } from 'components/formik';
 import { FormikDatePicker } from 'components/formik/datepicker';
 import { Modal } from 'components/modal/Modal';
 import { Upload } from 'components/upload';
 import { useFormikContext } from 'formik';
-<<<<<<< HEAD
-import { ITagModel, IUserModel } from 'hooks/api-editor';
-import { ITimeTrackingModel } from 'hooks/api-editor/interfaces/ITimeTrackingModel';
-import useModal from 'hooks/modal/useModal';
-import React from 'react';
-import { useLookup } from 'store/hooks';
-import { useKeycloakWrapper } from 'tno-core';
-=======
 import { ITagModel, ITimeTrackingModel, IUserModel } from 'hooks/api-editor';
 import useModal from 'hooks/modal/useModal';
 import React from 'react';
@@ -25,7 +11,6 @@
 import { Button, ButtonVariant, useKeycloakWrapper } from 'tno-core';
 import { Col } from 'tno-core/dist/components/flex/col';
 import { Row } from 'tno-core/dist/components/flex/row';
->>>>>>> 422a591d
 import { getSortableOptions } from 'utils';
 
 import { expireOptions, summaryOptions, toningOptions } from './constants';
@@ -40,11 +25,7 @@
 /** The sub form of the ContentForm when the Properties Tab is selected. */
 export const PropertiesContentForm: React.FC<IContentSubForms> = ({ setContent, content }) => {
   const [{ series: lSeries, categories, tags, users }] = useLookup();
-<<<<<<< HEAD
-  const { values, setFieldValue, handleChange, errors } = useFormikContext<IContentForm>();
-=======
   const { values, setFieldValue, handleChange } = useFormikContext<IContentForm>();
->>>>>>> 422a591d
   const [userTags, setUserTags] = React.useState<string[]>();
   const [validTags, setValidTags] = React.useState<ITagModel[]>();
   const [categoryTypes, setCategoryTypes] = React.useState<IOptionItem[]>([]);
@@ -202,7 +183,6 @@
           value={values.summary}
           onChange={handleChange}
           style={{ width: '1000px', height: '400px' }}
-          error={(errors as any)['summary']}
         />
       </Row>
       <Row>

--- conflicted
+++ resolved
@@ -53,11 +53,7 @@
     "react-tooltip": "5.10.0",
     "redux-logger": "3.0.6",
     "styled-components": "5.3.9",
-<<<<<<< HEAD
-    "tno-core": "./tno-core-0.1.36.tgz"
-=======
     "tno-core": "0.1.40"
->>>>>>> 4e797879
   },
   "devDependencies": {
     "@testing-library/jest-dom": "5.16.5",

--- conflicted
+++ resolved
@@ -562,17 +562,11 @@
                 </Row>
                 <Row flex="1 1 100%" wrap="nowrap">
                   <Show visible={contentType === ContentTypeName.Image}>
-<<<<<<< HEAD
                     <ContentStoryForm
-                      content={form}
                       setContent={setForm}
                       contentType={ContentTypeName.Image}
-                      savePressed={savePressed}
                       product={product}
                     />
-=======
-                    <ContentStoryForm contentType={ContentTypeName.Image} setContent={setForm} />
->>>>>>> 397e0fad
                   </Show>
                 </Row>
                 <Row className="tab-section">
@@ -643,17 +637,11 @@
                       }
                     >
                       <Show visible={active === 'properties'}>
-<<<<<<< HEAD
                         <ContentStoryForm
-                          content={form}
                           setContent={setForm}
                           contentType={contentType}
-                          savePressed={savePressed}
                           product={product}
                         />
-=======
-                        <ContentStoryForm contentType={contentType} setContent={setForm} />
->>>>>>> 397e0fad
                       </Show>
                       <Show visible={active === 'transcript'}>
                         <ContentTranscriptForm />
@@ -671,16 +659,11 @@
                     </Tabs>
                   </Show>
                   <Show visible={contentType === ContentTypeName.PrintContent}>
-<<<<<<< HEAD
                     <ContentStoryForm
-                      content={form}
                       setContent={setForm}
                       contentType={contentType}
                       product={product}
                     />
-=======
-                    <ContentStoryForm contentType={contentType} setContent={setForm} />
->>>>>>> 397e0fad
                   </Show>
                 </Row>
                 <Row className="submit-buttons">

--- conflicted
+++ resolved
@@ -58,11 +58,7 @@
     "react-tooltip": "5.10.0",
     "redux-logger": "3.0.6",
     "styled-components": "5.3.9",
-<<<<<<< HEAD
-    "tno-core": "./tno-core-0.1.48.tgz"
-=======
     "tno-core": "0.1.50"
->>>>>>> 20dcd1c2
   },
   "devDependencies": {
     "@simbathesailor/use-what-changed": "2.0.0",

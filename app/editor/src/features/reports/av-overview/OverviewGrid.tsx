import { getIn, useFormikContext } from 'formik';
import moment from 'moment';
import React from 'react';
import { DragDropContext, Draggable, Droppable } from 'react-beautiful-dnd';
import { FaGripLines, FaTrash } from 'react-icons/fa';
import { useSearchParams } from 'react-router-dom';
import { useContent } from 'store/hooks';
import {
  AVOverviewItemTypeName,
  castEnumToOptions,
  Col,
  FieldSize,
  FormikSelect,
  FormikTextArea,
  FormikTimeInput,
  IAVOverviewInstanceModel,
  IAVOverviewSectionItemModel,
  IAVOverviewTemplateSectionItemModel,
  IOptionItem,
  OptionItem,
  Row,
  Show,
} from 'tno-core';

import * as styled from './styled';

export interface IOverviewGridProps {
  /** whether line item is editable or not  */
  editable: boolean;
  /** index for av overview item */
  index: number;
}

interface Suggestion {
  index: number;
  text: string;
}

/** OverviewGrid contains the table of items displayed for each overview section. */
export const OverviewGrid: React.FC<IOverviewGridProps> = ({ editable = true, index }) => {
  const { values, setFieldValue } = useFormikContext<IAVOverviewInstanceModel>();
  const [content, { findContent }] = useContent();

  const [showAutoCompleteForIndex, setShowAutoCompleteForIndex] = React.useState<null | number>(
    null,
  );
  const [search, setSearch] = React.useState<{ [key: string]: any }>({
    text: '',
    suggestions: [],
  });
  const [clips, setClips] = React.useState<IOptionItem[]>();
  const [summaries, setSummaries] = React.useState<any[]>();

  const eveningOverviewItemTypeOptions = castEnumToOptions(AVOverviewItemTypeName);
  const items = values.sections[index].items;
  const [params] = useSearchParams();
  const queryDate = params.get('date') ? moment(params.get('date')) : moment(Date.now());
  const startTime = values.sections[index]?.startTime?.split(':');

  /** flag to keep track of when new complete start time is entered and trigger another search
   * for relevant clips
   */
  const shouldFetch = React.useMemo(() => {
    return (
      !!values?.sections[index]?.startTime && !values?.sections[index]?.startTime?.includes('_')
    );
  }, [index, values?.sections]);

  /** fetch pieces of content that are related to the series to display as options for associated clips, search for clips published after the start time if it is specified - otherwise filter based on that day.*/
  React.useEffect(() => {
    if (shouldFetch) {
      findContent({
        seriesId: values.sections[index].seriesId,
        publishedStartOn: !!values.sections[index].startTime
          ? moment(queryDate)
              .set({
                hour: Number(startTime[0]),
                minute: Number(startTime[1]),
                second: Number(startTime[2]),
                millisecond: 0,
              })
              .toISOString()
          : moment(queryDate).startOf('day').toISOString(),
        contentTypes: [],
        sort: ['publishedOn asc'],
      }).then((data) => {
        setClips(data.items.map((c) => new OptionItem(c.headline, c.id)) as IOptionItem[]);
      });
    }
    // only want to fire on init, and when start time is changed
    // eslint-disable-next-line react-hooks/exhaustive-deps
  }, [shouldFetch]);

  /** function that runs after a user drops an item in the list */
  const handleDrop = (droppedItem: any) => {
    if (!droppedItem.destination) {
      return;
    }
    var updatedList = [...items];
    // Remove dragged item
    const [reorderedItem] = updatedList.splice(droppedItem.source.index, 1);
    // Add dropped item
    updatedList.splice(droppedItem.destination.index, 0, reorderedItem);

    const droppedItemValues = items[droppedItem.source.index];

    // If an Ad was reordered, update the ad summary texts accordingly
    if (droppedItemValues.itemType === 'Ad') {
      let count = 0;
      updatedList.forEach((item: IAVOverviewTemplateSectionItemModel) => {
        if (item.itemType === 'Ad') {
          count++;
          item.summary = `${stringifyNumber(count)} commercial break`;
        }
      });
    }

    // Update State
    setFieldValue(
      `sections.${index}.items`,
      updatedList.map((item, index) => ({ ...item, sortOrder: index })),
    );
  };

  const handleDeleteItem = (itemIndex: number) => {
    const rows = [...items];
    rows.splice(itemIndex, 1);
    setFieldValue(
      `sections.${index}.items`,
      rows.map((item, index) => ({ ...item, sortOrder: index })),
    );
  };

  const handleSelectionChanged = (itemIndex: number, newValue: IOptionItem | undefined) => {
    if (newValue === undefined) return;
    const summary: string = getIn(values, `sections.${index}.items.${itemIndex}.summary`);
    const regex = /(?:timestamp|time stamp)(?:\s+is)?\s+(\d{1,2}:\d{2})/g;
    const match = regex.exec(summary);
    if (match) {
      setFieldValue(
        `sections.${index}.items.${itemIndex}.time`,
        match[1].length === 5 ? `${match[1]}:00` : `0${match[1]}:00`,
      );
    } else {
      const selectedClip = content.searchResults?.items?.find((s) => s.id === newValue?.value);
      const publishedOn = moment(selectedClip?.publishedOn).format('HH:mm:ss');
      setFieldValue(`sections.${index}.items.${itemIndex}.time`, publishedOn);
    }
  };

  const generateListOfSummaries = () => {
    const sections = values?.sections;
    let summaries: any[] = [];
    if (sections && sections.length) {
      sections.forEach((section) => {
        summaries.push(
          ...section?.items?.reduce(function (
            acc: Array<{ index: number; text: string }>,
            current: IAVOverviewSectionItemModel,
            index: number,
          ) {
            if (
              !acc.some((summary) => summary.text === current.summary) // do not display duplicates
            )
              acc.push({ index, text: current.summary });
            return acc;
          },
          []),
        );
      });
    }
    return summaries;
  };

  React.useEffect(() => {
    const summaryList = generateListOfSummaries();
    setSummaries(summaryList);
    // eslint-disable-next-line react-hooks/exhaustive-deps
  }, [values?.sections]);

  const special = [
    'Zeroth',
    'First',
    'Second',
    'Third',
    'Fourth',
    'Fifth',
    'Sixth',
    'Seventh',
    'Eighth',
    'Ninth',
    'Tenth',
    'Eleventh',
    'Twelfth',
    'Thirteenth',
    'Fourteenth',
    'Fifteenth',
    'Sixteenth',
    'Seventeenth',
    'Eighteenth',
    'Nineteenth',
  ];
  const deca = ['Twent', 'Thirt', 'Fort', 'Fift', 'Sixt', 'Sevent', 'Eight', 'Ninet'];

  const stringifyNumber = (n: number) => {
    if (n < 20) return special[n];
    if (n % 10 === 0) return deca[Math.floor(n / 10) - 2] + 'ieth';
    return deca[Math.floor(n / 10) - 2] + 'y-' + special[n % 10];
  };

  return (
    <styled.OverviewGrid>
      <Show visible={!items.length}>
        <div className="no-items">
          There are no items in this section, add a source then click "New story" to begin.
        </div>
      </Show>
      <Show visible={!!items.length}>
        <div className="grid">
          <Row className="header">
            <Col className="placement-header">Placement</Col>
            <Col className="time-header">Time</Col>
            <Col className="summary-header" flex="1">
              Summary
            </Col>
            <Col className="content-header">Clip</Col>
            <Col className="delete-header"></Col>
          </Row>
          <div className="contents">
            <DragDropContext onDragEnd={handleDrop}>
              <Droppable droppableId="list-container" isDropDisabled={!editable}>
                {(provided) => (
                  <div
                    className="list-container"
                    {...provided.droppableProps}
                    ref={provided.innerRef}
                  >
                    {items.map((item, itemIndex) => {
                      const { suggestions } = search;
                      return (
                        <Draggable
                          key={itemIndex}
                          draggableId={itemIndex.toString()}
                          index={itemIndex}
                        >
                          {(provided) => (
                            <div
                              className="item-container"
                              ref={provided.innerRef}
                              key={itemIndex + `item.id`}
                              {...provided.dragHandleProps}
                              {...provided.draggableProps}
                            >
                              <Row className="rows" key={itemIndex} nowrap>
                                <FaGripLines className="grip-lines" />
                                <FormikSelect
                                  key={itemIndex + `select`}
                                  name={`sections.${index}.items.${itemIndex}.itemType`}
                                  width={FieldSize.Small}
                                  options={eveningOverviewItemTypeOptions}
                                  value={eveningOverviewItemTypeOptions.find(
                                    (o) => o.value === item.itemType,
                                  )}
                                  isClearable={false}
                                  isDisabled={!editable}
                                  onChange={(newValue: unknown) => {
                                    const option = newValue as IOptionItem;
                                    if (option?.value === 'Ad') {
                                      const numberOfExistingAds = items.reduce(
                                        (acc: number, curr: IAVOverviewSectionItemModel) => {
                                          if (curr.itemType === 'Ad') {
                                            acc++;
                                          }
                                          return acc;
                                        },
                                        1,
                                      );
                                      setFieldValue(
                                        `sections.${index}.items.${itemIndex}.summary`,
                                        `${stringifyNumber(numberOfExistingAds)} commercial break`,
                                      );
                                    }
                                  }}
                                />
                                <FormikTimeInput
                                  key={itemIndex}
                                  name={`sections.${index}.items.${itemIndex}.time`}
                                  width={FieldSize.Small}
                                  placeholder="hh:mm:ss"
                                  disabled={!editable}
                                />
                                <Col
                                  flex="1"
                                  style={{
                                    position: 'relative',
                                    width: '320px',
                                  }}
                                >
                                  <div
                                    onClick={() => setShowAutoCompleteForIndex(null)}
                                    style={{
                                      display:
                                        showAutoCompleteForIndex === itemIndex ? 'block' : 'none',
                                      width: '200vw',
                                      height: '200vh',
                                      backgroundColor: 'transparent',
                                      position: 'fixed',
                                      zIndex: 0,
                                      top: 0,
                                      left: 0,
                                    }}
                                  />
                                  <div>
                                    <FormikTextArea
                                      key={itemIndex + `textarea`}
                                      name={`sections.${index}.items.${itemIndex}.summary`}
                                      rows={item.itemType === AVOverviewItemTypeName.Intro ? 3 : 1}
<<<<<<< HEAD
                                      disabled={!editable}
                                      maxLength={
                                        item.itemType === AVOverviewItemTypeName.Intro ? 2000 : 90
                                      }
=======
                                      disabled={!editable || item.itemType === 'Ad'}
                                      maxLength={80}
>>>>>>> 589e6899
                                      onChange={(e) => {
                                        const value = e.target.value;
                                        setFieldValue(
                                          `sections.${index}.items.${itemIndex}.summary`,
                                          value,
                                        );

                                        // from the potential summaries, generate suggestions that match current input
                                        let suggestions: Suggestion[] = [];
                                        if (value.length > 0 && summaries?.length) {
                                          const regex = new RegExp(`^${value}`, 'i');
                                          suggestions = summaries
                                            .sort()
                                            .filter(
                                              (v: Suggestion) =>
                                                regex.test(v.text) && v.index !== itemIndex,
                                            );
                                        }
                                        setShowAutoCompleteForIndex(itemIndex);
                                        setSearch({ suggestions, text: value });
                                      }}
                                    />
                                  </div>
                                  {suggestions.length > 0 &&
                                    showAutoCompleteForIndex === itemIndex && (
                                      <styled.AutoCompleteContainer>
                                        {suggestions.map((suggestion: Suggestion) => {
                                          return (
                                            <styled.AutoCompleteItem key={suggestion.index}>
                                              <styled.AutoCompleteItemButton
                                                key={suggestion.index}
                                                onClick={() => {
                                                  setFieldValue(
                                                    `sections.${index}.items.${itemIndex}.summary`,
                                                    suggestion.text,
                                                  );
                                                  setShowAutoCompleteForIndex(null);
                                                }}
                                              >
                                                {suggestion.text}
                                              </styled.AutoCompleteItemButton>
                                            </styled.AutoCompleteItem>
                                          );
                                        })}
                                      </styled.AutoCompleteContainer>
                                    )}
                                </Col>
                                <FormikSelect
                                  name={`sections.${index}.items.${itemIndex}.contentId`}
                                  value={clips?.find((c) => c.value === item.contentId)}
                                  options={clips ?? []}
                                  width={FieldSize.Medium}
                                  isDisabled={!editable}
                                  onChange={(newValue) =>
                                    handleSelectionChanged(itemIndex, newValue as IOptionItem)
                                  }
                                />
                                <FaTrash
                                  className="clear-item"
                                  key={itemIndex + `trash`}
                                  onClick={() => handleDeleteItem(itemIndex)}
                                />
                              </Row>
                            </div>
                          )}
                        </Draggable>
                      );
                    })}
                    {provided.placeholder}
                  </div>
                )}
              </Droppable>
            </DragDropContext>
          </div>
        </div>
      </Show>
    </styled.OverviewGrid>
  );
};<|MERGE_RESOLUTION|>--- conflicted
+++ resolved
@@ -315,15 +315,10 @@
                                       key={itemIndex + `textarea`}
                                       name={`sections.${index}.items.${itemIndex}.summary`}
                                       rows={item.itemType === AVOverviewItemTypeName.Intro ? 3 : 1}
-<<<<<<< HEAD
-                                      disabled={!editable}
+                                      disabled={!editable || item.itemType === 'Ad'}
                                       maxLength={
                                         item.itemType === AVOverviewItemTypeName.Intro ? 2000 : 90
                                       }
-=======
-                                      disabled={!editable || item.itemType === 'Ad'}
-                                      maxLength={80}
->>>>>>> 589e6899
                                       onChange={(e) => {
                                         const value = e.target.value;
                                         setFieldValue(

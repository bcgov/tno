using Microsoft.Extensions.Logging;
using Microsoft.Extensions.Options;
using TNO.API.Areas.Services.Models.ContentReference;
using TNO.API.Areas.Services.Models.DataSource;
using TNO.Core.Extensions;
using TNO.Entities;
using TNO.Kafka;
using TNO.Models.Extensions;
using TNO.Models.Kafka;
using TNO.Services.Actions;
using TNO.Services.Actions.Managers;
using TNO.Services.Image.Config;
using Renci.SshNet;
using Renci.SshNet.Sftp;

namespace TNO.Services.Image;

/// <summary>
/// ImageAction class, performs the image ingestion action.
/// Fetch image from data source location.
/// Send content reference to API.
/// Process image based on configuration.
/// Send message to Kafka.
/// Update content reference status.
/// </summary>
public class ImageAction : IngestAction<ImageOptions>
{
    #region Variables
    #endregion

    #region Properties
    /// <summary>
    /// get - The kafka messenger service.
    /// </summary>
    protected IKafkaMessenger Kafka { get; private set; }

    /// <summary>
    /// get - The logger.
    /// </summary>
    protected ILogger Logger { get; private set; }
    #endregion

    #region Constructors
    /// <summary>
    /// Creates a new instance of a ImageAction, initializes with specified parameters.
    /// </summary>
    /// <param name="kafka"></param>
    /// <param name="api"></param>
    /// <param name="options"></param>
    /// <param name="logger"></param>
    public ImageAction(IKafkaMessenger kafka, IApiService api, IOptions<ImageOptions> options, ILogger<ImageAction> logger) : base(api, options)
    {
        this.Kafka = kafka;
        this.Logger = logger;
    }
    #endregion

    #region Methods
    /// <summary>
    /// Perform the ingestion service action.
    /// Checks if a content reference has already been created for each image before deciding whether to import it or not.
    /// Sends message to kafka if content has been added or updated.
    /// Informs API of content reference status.
    /// </summary>
    /// <param name="manager"></param>
    /// <param name="name"></param>
    /// <param name="data"></param>
    /// <param name="cancellationToken"></param>
    /// <returns></returns>
    public override async Task PerformActionAsync<T>(IDataSourceIngestManager manager, string? name = null, T? data = null, CancellationToken cancellationToken = default) where T : class
    {
        this.Logger.LogDebug("Performing ingestion service action for data source '{Code}'", manager.DataSource.Code);
        // TODO: create new account to access server
<<<<<<< HEAD
        var username = String.IsNullOrEmpty(manager.DataSource.GetConnectionValue("username")) ? this.Options.UserName : manager.DataSource.GetConnectionValue("username");
        var filename = String.IsNullOrEmpty(manager.DataSource.GetConnectionValue("filename")) ? this.Options.PrivateKeyFileName : manager.DataSource.GetConnectionValue("filename");

        var hostname = this.Options.HostName;
        var mountPath = GetInputPath(manager.DataSource);
        var keyFilePath = Path.Combine(this.Options.PrivateKeysPath, filename);
        if (File.Exists(keyFilePath))
        {
            var keyFile = new PrivateKeyFile(keyFilePath);

=======
        var username = String.IsNullOrEmpty(manager.DataSource.GetConnectionValue("username")) ? this.Options.Username : manager.DataSource.GetConnectionValue("username");
        var filename = String.IsNullOrEmpty(manager.DataSource.GetConnectionValue("filename")) ? this.Options.PrivateKeyFileName : manager.DataSource.GetConnectionValue("filename");
        var hostname = String.IsNullOrEmpty(manager.DataSource.GetConnectionValue("hostname")) ? this.Options.HostName : manager.DataSource.GetConnectionValue("hostname");
        var mountPath = String.IsNullOrEmpty(manager.DataSource.GetConnectionValue("inputpath")) ? this.Options.InputPath : GetInputPath(manager.DataSource);
        var inputFileCode = String.IsNullOrEmpty(manager.DataSource.GetConnectionValue("inputfilecode")) ? manager.DataSource.Code: manager.DataSource.GetConnectionValue("inputfilecode");
        var keyFilePath = Path.Combine(this.Options.PrivateKeysPath, filename);
        if (File.Exists(keyFilePath))
        {
            var keyFile = new PrivateKeyFile(keyFilePath);

>>>>>>> e8bea993
            var keyFiles = new[] { keyFile };
            var connectionInfo = new ConnectionInfo(hostname,
                                                    username,
                                                    new PrivateKeyAuthenticationMethod(username, keyFiles));
            try
            {
                using (var client = new SftpClient(connectionInfo))
                {
                    client.Connect();

                    var files = await FetchImage(client, mountPath);
<<<<<<< HEAD
                    files = files.Where(f => ((f.Name.Contains(MappingImageFile(manager.DataSource)))));
                    var tasks = new List<Task>();

                    foreach (var file in files)
                    {
                        this.Logger.LogInformation("found files");
=======
                    files = files.Where(f => ((f.Name.Contains(inputFileCode))));

                    foreach (var file in files)
                    {
>>>>>>> e8bea993
                        var content = CreateContentReference(manager.DataSource, file.Name);
                        var reference = await this.Api.FindContentReferenceAsync(content.Source, content.Uid);

                        // Frontpage Content Type ID 4
                        var sendMessage = manager.DataSource.ContentTypeId == 4;

                        if (reference == null)
                        {
                            reference = await this.Api.AddContentReferenceAsync(content);
                        }
                        else if (reference.WorkflowStatus == (int)WorkflowStatus.InProgress && reference.UpdatedOn?.AddMinutes(2) < DateTime.UtcNow)
                        {
                            // If another process has it in progress only attempt to do an import if it's
                            // more than an 2 minutes old. Assumption is that it is stuck.
                            reference = await this.Api.UpdateContentReferenceAsync(reference);
                        }
                        else sendMessage = false;

                        if (reference != null)
                        {
<<<<<<< HEAD
                            tasks.Add(CopyImage(client, manager.DataSource, file.Name));
=======
                            await CopyImage(client, manager.DataSource, file.Name);
>>>>>>> e8bea993

                            if (sendMessage)
                            {
                                var messageResult = await SendMessageAsync(manager.DataSource, reference);
                                reference.Partition = messageResult.Partition;
                                reference.Offset = messageResult.Offset;
                            }

                            reference.WorkflowStatus = (int)WorkflowStatus.Received;
                            await this.Api.UpdateContentReferenceAsync(reference);
                        }
                    }

<<<<<<< HEAD
                    await Task.WhenAll(tasks);
=======
>>>>>>> e8bea993
                    client.Disconnect();

                }
            }
            catch (Exception e)
            {
                this.Logger.LogError(e.Message);
            }
        }
        else
        {
            this.Logger.LogError("SSH Private key file does not exist");
        }

    }

    /// <summary>
    /// Remove the configured mapping path.
    /// Any pods which need access to this file will need to know the original mapping path.
    /// </summary>
    /// <param name="path"></param>
    /// <returns></returns>
    private string GetFilePath(string path)
    {
        return path.ReplaceFirst($"{this.Options.OutputPath}{Path.DirectorySeparatorChar}", "")!;
    }

    /// <summary>
    /// Get the output path to store the file.
    /// </summary>
    /// <param name="dataSource"></param>
    /// <returns></returns>
    protected string GetOutputPath(DataSourceModel dataSource)
    {
        return Path.Combine(this.Options.OutputPath, $"{dataSource.Code}/{GetLocalDateTime(dataSource, DateTime.Now):yyyy-MM-dd/}");
<<<<<<< HEAD
=======
    }

    /// <summary>
    /// Get the output path to store the file.
    /// </summary>
    /// <param name="dataSource"></param>
    /// <returns></returns>
    protected string GetInputPath(DataSourceModel dataSource)
    {
        return Path.Combine(dataSource.GetConnectionValue("inputpath"), $"{GetLocalDateTime(dataSource, DateTime.Now):yyyy/MM/dd/}");
>>>>>>> e8bea993
    }


    /// <summary>
    /// Get the output path to store the file.
    /// </summary>
    /// <param name="dataSource"></param>
    /// <returns></returns>
    protected string GetInputPath(DataSourceModel dataSource)
    {
        return Path.Combine(this.Options.InputPath, $"{GetLocalDateTime(dataSource, DateTime.Now):yyyy/MM/dd/}");
    }


    /// <summary>
    /// Fetch the image from the remote data source based on configuration.
    /// </summary>
    /// <param name="dataSource"></param>
    /// <returns></returns>
    /// <exception cref="NotImplementedException"></exception>
    private async Task<IEnumerable<SftpFile>> FetchImage(SftpClient client, string remoteFullName)
    {
        // TODO: use private keys in ./keys folder to connect to remote data source.
        // TODO: Fetch image from source data location.  Only continue if the image exists.
        // TODO: Eventually handle different data source locations based on config.
        return await Task.Factory.FromAsync<IEnumerable<SftpFile>>((callback, obj) => client.BeginListDirectory(remoteFullName, callback, obj), client.EndListDirectory, null);
    }


    /// <summary>
    /// Perform image processing based on configuration.
    /// </summary>
    /// <param name="dataSource"></param>
    /// <returns></returns>
    /// <exception cref="NotImplementedException"></exception>
    private Task ProcessImage(DataSourceModel dataSource)
    {
        // TODO: Process Image based on configuration.
        throw new NotImplementedException();
    }


    /// <summary>
    /// Copy image from image server
    /// </summary>
    /// <param name="client"></param>
    /// <param name="dataSource"></param>
    /// <param name="fileName"></param>
    /// <returns></returns>
    private async Task CopyImage(SftpClient client, DataSourceModel dataSource, string fileName)
    {
        // Copy image to destination data location.
        // TODO: Eventually handle different destination data locations based on config.
        var inputPath = GetInputPath(dataSource);
        var inputFile = Path.Combine(inputPath, fileName);
        var outputPath = GetOutputPath(dataSource);
<<<<<<< HEAD
        var output = Path.Combine(outputPath, fileName);

        if (!System.IO.File.Exists(output) && fileName.Contains(MappingImageFile(dataSource)))
=======
        var outputFile = Path.Combine(outputPath, fileName);
        var inputFileCode = String.IsNullOrEmpty(dataSource.GetConnectionValue("inputfilecode")) ? dataSource.Code : dataSource.GetConnectionValue("inputfilecode");
        
        if (!System.IO.File.Exists(outputFile) && fileName.Contains(inputFileCode))
>>>>>>> e8bea993
        {
            if (!Directory.Exists(outputPath))
            {
                Directory.CreateDirectory(outputPath);
            }
<<<<<<< HEAD
            using (var saveFile = File.OpenWrite(output))
=======
            using (var saveFile = File.OpenWrite(outputFile))
>>>>>>> e8bea993
            {
                var task = Task.Factory.FromAsync(client.BeginDownloadFile(inputFile, saveFile), client.EndDownloadFile);
                await task;
            }
        }
    }

    /// <summary>
    /// Create a content reference for this clip.
    /// </summary>
    /// <param name="dataSource"></param>
    /// <returns></returns>
    private ContentReferenceModel CreateContentReference(DataSourceModel dataSource, string filename)
    {
        var today = GetLocalDateTime(dataSource, DateTime.UtcNow);
        var publishedOn = new DateTime(today.Year, today.Month, today.Day, today.Hour, today.Minute, today.Second, DateTimeKind.Local);
        return new ContentReferenceModel()
        {
            Source = dataSource.Code,
<<<<<<< HEAD
            ///Uid = $"{filename}-{publishedOn:yyyy-MM-dd-hh-mm-ss}",
=======
>>>>>>> e8bea993
            Uid = $"{filename}",
            PublishedOn = publishedOn.ToUniversalTime(),
            Topic = dataSource.Topic,
            WorkflowStatus = (int)WorkflowStatus.InProgress
        };
    }

    /// <summary>
    /// Send message to kafka with new source content.
    /// </summary>
    /// <param name="dataSource"></param>
    /// <param name="reference"></param>
    /// <returns></returns>
    /// <exception cref="InvalidOperationException"></exception>
    private async Task<Confluent.Kafka.DeliveryResult<string, SourceContent>> SendMessageAsync(DataSourceModel dataSource, ContentReferenceModel reference)
    {
        var publishedOn = reference.PublishedOn ?? DateTime.UtcNow;
        var content = new SourceContent(SourceMediaType.Image, reference.Source, reference.Uid, $"{dataSource.Name} Frontpage", "", "", publishedOn.ToUniversalTime())
        {
            StreamUrl = dataSource.Parent?.GetConnectionValue("url") ?? "",
            FilePath = Path.Combine(GetOutputPath(dataSource), reference.Uid),
            Language = dataSource.Parent?.GetConnectionValue("language") ?? ""
        };
        var result = await this.Kafka.SendMessageAsync(reference.Topic, content);
        if (result == null) throw new InvalidOperationException($"Failed to receive result from Kafka for {reference.Source}:{reference.Uid}");
        return result;
    }

    /// <summary>
    /// Only return schedules that have passed and are within the 'ScheduleLimiter' configuration setting.
    /// </summary>
    /// <param name="dataSource"></param>
    /// <returns></returns>
    protected IEnumerable<ScheduleModel> GetSchedules(DataSourceModel dataSource)
    {
        var now = GetLocalDateTime(dataSource, DateTime.UtcNow).TimeOfDay;
        return dataSource.DataSourceSchedules.Where(s =>
            s.Schedule != null &&
            s.Schedule.StopAt != null &&
            s.Schedule.StopAt.Value <= now
        ).Select(s => s.Schedule!);
    }

    /// <summary>
    /// Convert to timezone and return as local.
    /// Dates should be stored in the timezone of the data source.
    /// </summary>
    /// <param name="dataSource"></param>
    /// <param name="date"></param>
    /// <returns></returns>
    protected DateTime GetLocalDateTime(DataSourceModel dataSource, DateTime date)
    {
        return date.ToTimeZone(DataSourceIngestManager<ImageOptions>.GetTimeZone(dataSource, this.Options.TimeZone));
    }

<<<<<<< HEAD
    /// <summary>
    /// map front page image name with datasource code
    /// </summary>
    /// <param name="dataSource"></param>
    /// <returns></returns>
    private string MappingImageFile(DataSourceModel dataSource)
    {
        switch (dataSource.Code)
        {
            case "POST":
                return "NTNP";
            case "GLOBE":
                return "sv-GLB";
            case "TC":
                return "VITC";
            case "SUN":
                return "VASN";
            case "PROVINCE":
                return "VAPR";
            default:
                return dataSource.Code;
        }
    }
=======
>>>>>>> e8bea993
    #endregion
}<|MERGE_RESOLUTION|>--- conflicted
+++ resolved
@@ -71,18 +71,6 @@
     {
         this.Logger.LogDebug("Performing ingestion service action for data source '{Code}'", manager.DataSource.Code);
         // TODO: create new account to access server
-<<<<<<< HEAD
-        var username = String.IsNullOrEmpty(manager.DataSource.GetConnectionValue("username")) ? this.Options.UserName : manager.DataSource.GetConnectionValue("username");
-        var filename = String.IsNullOrEmpty(manager.DataSource.GetConnectionValue("filename")) ? this.Options.PrivateKeyFileName : manager.DataSource.GetConnectionValue("filename");
-
-        var hostname = this.Options.HostName;
-        var mountPath = GetInputPath(manager.DataSource);
-        var keyFilePath = Path.Combine(this.Options.PrivateKeysPath, filename);
-        if (File.Exists(keyFilePath))
-        {
-            var keyFile = new PrivateKeyFile(keyFilePath);
-
-=======
         var username = String.IsNullOrEmpty(manager.DataSource.GetConnectionValue("username")) ? this.Options.Username : manager.DataSource.GetConnectionValue("username");
         var filename = String.IsNullOrEmpty(manager.DataSource.GetConnectionValue("filename")) ? this.Options.PrivateKeyFileName : manager.DataSource.GetConnectionValue("filename");
         var hostname = String.IsNullOrEmpty(manager.DataSource.GetConnectionValue("hostname")) ? this.Options.HostName : manager.DataSource.GetConnectionValue("hostname");
@@ -93,7 +81,6 @@
         {
             var keyFile = new PrivateKeyFile(keyFilePath);
 
->>>>>>> e8bea993
             var keyFiles = new[] { keyFile };
             var connectionInfo = new ConnectionInfo(hostname,
                                                     username,
@@ -105,19 +92,10 @@
                     client.Connect();
 
                     var files = await FetchImage(client, mountPath);
-<<<<<<< HEAD
-                    files = files.Where(f => ((f.Name.Contains(MappingImageFile(manager.DataSource)))));
-                    var tasks = new List<Task>();
+                    files = files.Where(f => ((f.Name.Contains(inputFileCode))));
 
                     foreach (var file in files)
                     {
-                        this.Logger.LogInformation("found files");
-=======
-                    files = files.Where(f => ((f.Name.Contains(inputFileCode))));
-
-                    foreach (var file in files)
-                    {
->>>>>>> e8bea993
                         var content = CreateContentReference(manager.DataSource, file.Name);
                         var reference = await this.Api.FindContentReferenceAsync(content.Source, content.Uid);
 
@@ -138,11 +116,7 @@
 
                         if (reference != null)
                         {
-<<<<<<< HEAD
-                            tasks.Add(CopyImage(client, manager.DataSource, file.Name));
-=======
                             await CopyImage(client, manager.DataSource, file.Name);
->>>>>>> e8bea993
 
                             if (sendMessage)
                             {
@@ -156,10 +130,6 @@
                         }
                     }
 
-<<<<<<< HEAD
-                    await Task.WhenAll(tasks);
-=======
->>>>>>> e8bea993
                     client.Disconnect();
 
                 }
@@ -195,8 +165,6 @@
     protected string GetOutputPath(DataSourceModel dataSource)
     {
         return Path.Combine(this.Options.OutputPath, $"{dataSource.Code}/{GetLocalDateTime(dataSource, DateTime.Now):yyyy-MM-dd/}");
-<<<<<<< HEAD
-=======
     }
 
     /// <summary>
@@ -207,18 +175,6 @@
     protected string GetInputPath(DataSourceModel dataSource)
     {
         return Path.Combine(dataSource.GetConnectionValue("inputpath"), $"{GetLocalDateTime(dataSource, DateTime.Now):yyyy/MM/dd/}");
->>>>>>> e8bea993
-    }
-
-
-    /// <summary>
-    /// Get the output path to store the file.
-    /// </summary>
-    /// <param name="dataSource"></param>
-    /// <returns></returns>
-    protected string GetInputPath(DataSourceModel dataSource)
-    {
-        return Path.Combine(this.Options.InputPath, $"{GetLocalDateTime(dataSource, DateTime.Now):yyyy/MM/dd/}");
     }
 
 
@@ -264,26 +220,16 @@
         var inputPath = GetInputPath(dataSource);
         var inputFile = Path.Combine(inputPath, fileName);
         var outputPath = GetOutputPath(dataSource);
-<<<<<<< HEAD
-        var output = Path.Combine(outputPath, fileName);
-
-        if (!System.IO.File.Exists(output) && fileName.Contains(MappingImageFile(dataSource)))
-=======
         var outputFile = Path.Combine(outputPath, fileName);
         var inputFileCode = String.IsNullOrEmpty(dataSource.GetConnectionValue("inputfilecode")) ? dataSource.Code : dataSource.GetConnectionValue("inputfilecode");
         
         if (!System.IO.File.Exists(outputFile) && fileName.Contains(inputFileCode))
->>>>>>> e8bea993
         {
             if (!Directory.Exists(outputPath))
             {
                 Directory.CreateDirectory(outputPath);
             }
-<<<<<<< HEAD
-            using (var saveFile = File.OpenWrite(output))
-=======
             using (var saveFile = File.OpenWrite(outputFile))
->>>>>>> e8bea993
             {
                 var task = Task.Factory.FromAsync(client.BeginDownloadFile(inputFile, saveFile), client.EndDownloadFile);
                 await task;
@@ -303,10 +249,6 @@
         return new ContentReferenceModel()
         {
             Source = dataSource.Code,
-<<<<<<< HEAD
-            ///Uid = $"{filename}-{publishedOn:yyyy-MM-dd-hh-mm-ss}",
-=======
->>>>>>> e8bea993
             Uid = $"{filename}",
             PublishedOn = publishedOn.ToUniversalTime(),
             Topic = dataSource.Topic,
@@ -362,31 +304,5 @@
         return date.ToTimeZone(DataSourceIngestManager<ImageOptions>.GetTimeZone(dataSource, this.Options.TimeZone));
     }
 
-<<<<<<< HEAD
-    /// <summary>
-    /// map front page image name with datasource code
-    /// </summary>
-    /// <param name="dataSource"></param>
-    /// <returns></returns>
-    private string MappingImageFile(DataSourceModel dataSource)
-    {
-        switch (dataSource.Code)
-        {
-            case "POST":
-                return "NTNP";
-            case "GLOBE":
-                return "sv-GLB";
-            case "TC":
-                return "VITC";
-            case "SUN":
-                return "VASN";
-            case "PROVINCE":
-                return "VAPR";
-            default:
-                return dataSource.Code;
-        }
-    }
-=======
->>>>>>> e8bea993
     #endregion
 }
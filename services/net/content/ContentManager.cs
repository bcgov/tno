--- conflicted
+++ resolved
@@ -32,7 +32,6 @@
     private int _retries = 0;
     private IMemoryCache _memoryCache;
     private const string SourceCodeListCacheKey = "content_manager_sourcecode";
-<<<<<<< HEAD
     private static object _sourceLock = new object();
 
     private const string LookupListCacheKey = "content_manager_lookups";
@@ -55,22 +54,6 @@
         { SettingsListCacheKey, "setting" }
     };
     private const int LocalCacheExpirationMinutes = 30;
-=======
-    private static IEnumerable<API.Areas.Services.Models.Ingest.SourceModel>? SourceCodeList;
-    private static object _sourceLock = new object();
-
-    private const string LookupListCacheKey = "content_manager_lookups";
-    private static API.Areas.Editor.Models.Lookup.LookupModel? LookupList;
-    private static object _lookupLock = new object();
-
-    private const string IngestServicesListCacheKey = "content_manager_ingests";
-    private static IEnumerable<API.Areas.Services.Models.Ingest.IngestModel>? IngestServicesList;
-    private static object _ingestsLock = new object();
-
-    private const string SettingsListCacheKey = "content_manager_settings";
-    private static IEnumerable<API.Areas.Services.Models.Setting.SettingModel>? SettingsList;
-    private static object _settingsLock = new object();
->>>>>>> 50d513ed
 
     #endregion
 
@@ -97,6 +80,7 @@
     /// <param name="chesOptions"></param>
     /// <param name="options"></param>
     /// <param name="logger"></param>
+    /// <param name="memoryCache"></param>
     /// <param name="memoryCache"></param>
     public ContentManager(
         IKafkaAdmin kafkaAdmin,
@@ -107,6 +91,8 @@
         IOptions<ContentOptions> options,
         ILogger<ContentManager> logger,
         IMemoryCache memoryCache)
+        ILogger<ContentManager> logger,
+        IMemoryCache memoryCache)
         : base(api, chesService, chesOptions, options, logger)
     {
         this.KafkaAdmin = kafkaAdmin;
@@ -115,6 +101,7 @@
         this.Listener.OnError += ListenerErrorHandler;
         this.Listener.OnStop += ListenerStopHandler;
         _memoryCache = memoryCache;
+        _memoryCache = memoryCache;
     }
     #endregion
 
@@ -151,8 +138,12 @@
                 {
                     // TODO: Handle e-tag.
                     var ingest = GetIngests()?.ToArray();
+                    var ingest = GetIngests()?.ToArray();
 
                     // Get settings to find any overrides.
+                    var settings = GetSettings();
+                    var topicOverride = settings?.FirstOrDefault(s => s.Name == "ContentImportTopicOverride")?.Value.Split(",", StringSplitOptions.TrimEntries | StringSplitOptions.RemoveEmptyEntries) ?? Array.Empty<string>();
+                    var ingestTopics = ingest?
                     var settings = GetSettings();
                     var topicOverride = settings?.FirstOrDefault(s => s.Name == "ContentImportTopicOverride")?.Value.Split(",", StringSplitOptions.TrimEntries | StringSplitOptions.RemoveEmptyEntries) ?? Array.Empty<string>();
                     var ingestTopics = ingest?
@@ -341,18 +332,13 @@
 
     /// <summary>
     /// Get settings list.
-<<<<<<< HEAD
     /// If etag is cached locally, request the data with the etag. Otherwise, request the data directly.
     /// If the request failed, get the data from local memory cache.
-=======
-    /// If settings list exists in memory cache, get it from memory cache.
->>>>>>> 50d513ed
     /// </summary>
     /// <returns></returns>
     private IEnumerable<API.Areas.Services.Models.Setting.SettingModel>? GetSettings()
     {
         lock (_settingsLock)
-<<<<<<< HEAD
         {
             return GetLocalCacheList<IEnumerable<API.Areas.Services.Models.Setting.SettingModel>>(SettingsListCacheKey);
         }
@@ -409,16 +395,6 @@
             if (etagValue.ToUpperInvariant() == etag.ToUpperInvariant()) return;
         }
         _cahceKeys[etagKey] = etag.ToString();
-=======
-        {       
-            if (!_memoryCache.TryGetValue(SettingsListCacheKey, out SettingsList))
-            {
-                SettingsList = this.Api.GetSettings().Result;
-                _memoryCache.Set(SettingsListCacheKey, SettingsList, TimeSpan.FromMinutes(30));
-            }
-        }
-        return SettingsList;
->>>>>>> 50d513ed
     }
 
     /// <summary>
@@ -433,48 +409,28 @@
 
     /// <summary>
     /// Get ingest services list.
-<<<<<<< HEAD
     /// If etag is cached locally, request the data with the etag. Otherwise, request the data directly.
     /// If the request failed, get the data from local memory cache.
-=======
-    /// If ingest services list exists in memory cache, get it from memory cache.
->>>>>>> 50d513ed
     /// </summary>
     /// <returns></returns>
     private IEnumerable<API.Areas.Services.Models.Ingest.IngestModel>? GetIngests()
     {
         lock (_ingestsLock)
-<<<<<<< HEAD
         {
             return GetLocalCacheList<IEnumerable<API.Areas.Services.Models.Ingest.IngestModel>>(IngestServicesListCacheKey);
         }
-=======
-        {         
-            if (!_memoryCache.TryGetValue(IngestServicesListCacheKey, out IngestServicesList))
-            {
-                IngestServicesList = this.Api.GetIngestsAsync().Result;
-                _memoryCache.Set(IngestServicesListCacheKey, IngestServicesList, TimeSpan.FromMinutes(30));
-            }
-        }
-        return IngestServicesList;
->>>>>>> 50d513ed
     }
 
     /// <summary>
     /// Get source by code.
-<<<<<<< HEAD
     /// If etag is cached locally, request the data with the etag. Otherwise, request the data directly.
     /// If the request failed, get the data from local memory cache.
-=======
-    /// If source list exists in memory cache, get it from memory cache.
->>>>>>> 50d513ed
     /// </summary>
     /// <param name="code"></param>
     /// <returns></returns>
     private API.Areas.Services.Models.Ingest.SourceModel? GetSource(string code)
     {
         lock (_sourceLock)
-<<<<<<< HEAD
         {
             var sourceCodeList = GetLocalCacheList<IEnumerable<API.Areas.Services.Models.Ingest.SourceModel>>(SourceCodeListCacheKey);
             return sourceCodeList?.Where(x => x.Code.ToUpperInvariant() == code.ToUpperInvariant()).FirstOrDefault();
@@ -558,33 +514,6 @@
         {
             return GetLocalCacheList<API.Areas.Editor.Models.Lookup.LookupModel>(LookupListCacheKey);
         }
-=======
-        {   
-            if (!_memoryCache.TryGetValue(SourceCodeListCacheKey, out SourceCodeList))
-            {
-                SourceCodeList = this.Api.GetSourcesAsync().Result;
-                    _memoryCache.Set(SourceCodeListCacheKey, SourceCodeList, TimeSpan.FromMinutes(30));
-            }
-        }
-        return SourceCodeList?.Where(x => x.Code.ToUpperInvariant() == code.ToUpperInvariant()).FirstOrDefault();
-    }
-
-    /// <summary>
-    /// Get lookups. If lookuops exists in memory cache, get it from memory cache.
-    /// </summary>
-    /// <returns></returns>
-    private API.Areas.Editor.Models.Lookup.LookupModel? GetLookups()
-    {   
-        lock (_lookupLock)
-        {      
-            if (!_memoryCache.TryGetValue(LookupListCacheKey, out LookupList))
-            {
-                LookupList = this.Api.GetLookupsAsync().Result;
-                _memoryCache.Set(LookupListCacheKey, LookupList, TimeSpan.FromMinutes(30));
-            }
-        }
-        return LookupList;
->>>>>>> 50d513ed
     }
 
     private async Task ProcessSourceContentAsync(ConsumeResult<string, SourceContent> result)
@@ -622,6 +551,8 @@
             // TODO: Handle e-tag.
             var source = GetSource(model.Source);
             var lookups = GetLookups();
+            var source = GetSource(model.Source);
+            var lookups = GetLookups();
 
             var actions = lookups?.Actions;
             var tags = lookups?.Tags;
@@ -634,6 +565,8 @@
             if (model.MediaTypeId == 0)
             {
                 // Messages in Kafka are missing information, replace with best guess.
+                var ingests = GetIngestsByTopic(result.Topic);
+                model.MediaTypeId = ingests?.MediaTypeId ?? throw new InvalidOperationException($"Unable to find an ingest for the topic '{result.Topic}'");
                 var ingests = GetIngestsByTopic(result.Topic);
                 model.MediaTypeId = ingests?.MediaTypeId ?? throw new InvalidOperationException($"Unable to find an ingest for the topic '{result.Topic}'");
             }

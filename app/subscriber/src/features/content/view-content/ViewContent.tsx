import { Bar } from 'components/bar';
import { Button } from 'components/button';
import { Sentiment } from 'components/sentiment';
import { formatSearch } from 'features/search-page/utils';
import { formatDate, showTranscription } from 'features/utils';
import parse from 'html-react-parser';
import React from 'react';
import { useParams } from 'react-router-dom';
import { toast } from 'react-toastify';
import { useApiHub, useContent, useWorkOrders } from 'store/hooks';
import { useMinisters } from 'store/hooks/subscriber/useMinisters';
import { useProfileStore } from 'store/slices';
import {
  Col,
  ContentTypeName,
  IContentModel,
  IMinisterModel,
  IQuoteModel,
  IWorkOrderMessageModel,
  IWorkOrderModel,
  MessageTargetName,
  Row,
  Show,
  Spinner,
  useWindowSize,
  WorkOrderStatusName,
  WorkOrderTypeName,
} from 'tno-core';

import * as styled from './styled';
import { ToneValue } from './ToneValue';
import { isWorkOrderStatus } from './utils';

//Difference ratio
//const threshold = 0.1;

export interface IStream {
  url: string;
  type: string;
}

export interface IViewContentProps {
  /** set active content */
  setActiveContent?: (content: IContentModel[]) => void;
}

/**
 * Component to display content when navigating to it from the landing page list view, responsive and adaptive to screen size
 * @returns ViewContent component
 */
export const ViewContent: React.FC<IViewContentProps> = ({ setActiveContent }) => {
  const { id } = useParams();
  const [
    {
      search: { filter },
    },
    { getContent, stream },
  ] = useContent();
  const { width } = useWindowSize();
  const [{ profile }] = useProfileStore();
  const [, api] = useMinisters();
  const [, { transcribe, findWorkOrders }] = useWorkOrders();
  const hub = useApiHub();

  // flag to keep track of the bolding completion in my minister view
  const [boldingComplete, setBoldingComplete] = React.useState(false);
  const [aliases, setAliases] = React.useState<string[]>([]);
  const [workOrders, setWorkOrders] = React.useState<IWorkOrderModel[]>([]);
  const [content, setContent] = React.useState<IContentModel>();
  const [avStream, setAVStream] = React.useState<IStream>();
  const [ministers, setMinisters] = React.useState<IMinisterModel[]>([]);
  const [filteredQuotes, setFilteredQuotes] = React.useState<IQuoteModel[]>([]);
  const videoRef = React.useRef<HTMLVideoElement>(null);
  const radioRef = React.useRef<HTMLAudioElement>(null);
  const fileReference = content?.fileReferences ? content?.fileReferences[0] : undefined;

  const isAV = content?.contentType === ContentTypeName.AudioVideo;
  const isTranscribing =
    isAV &&
    !content?.isApproved &&
    isWorkOrderStatus(workOrders, WorkOrderTypeName.Transcription, [
      WorkOrderStatusName.Completed,
      WorkOrderStatusName.Submitted,
    ]);
  const isTranscriptRequestor = workOrders.some(
    (wo) =>
      wo.requestorId === profile?.id ||
      wo.userNotifications?.some((un) => un.userId === profile?.id),
  );
  const [isProcessing, setIsProcessing] = React.useState(
    workOrders.some(
      (wo) =>
        wo.contentId === content?.id &&
        wo.workType === WorkOrderTypeName.FFmpeg &&
        [WorkOrderStatusName.Submitted, WorkOrderStatusName.InProgress].includes(wo.status),
    ),
  );

  const handleTranscribe = React.useCallback(async () => {
    try {
      if (!!content) {
        const response = await transcribe(content);
        setWorkOrders([response.data, ...workOrders]);

        if (response.status === 200) toast.success('A transcript has been requested');
        if (response.status === 208)
          toast.success('You will receive an email when the transcript is available');
        // In case of failure no message will be displayed to the Subscriber application user.
      }
    } catch {
      // Ignore this failure it is handled by our global ajax requests.
    }
  }, [workOrders, transcribe, content]);

  React.useEffect(() => {
    if (!ministers.length) {
      api.getMinisters().then((data) => {
        setMinisters(data);
      });
    }
  }, [api, ministers.length]);

  React.useEffect(() => {
    if (profile?.preferences?.myMinisters?.length > 0 && ministers.length > 0) {
      let selectedAliases: string[] = [];
      selectedAliases = ministers
        .filter((m) => profile?.preferences?.myMinisters?.includes(m.id))
        .flatMap((x) => [
          x.name,
          // first letter of first name whole last name separated by a period
          x.name.charAt(0) + '.' + x.name.split(' ').slice(-1),
        ]);
      setAliases(selectedAliases);
    }
  }, [ministers, profile?.preferences?.myMinisters]);

  React.useEffect(() => {
    // this will bold the ministers name in the summary or body, only when viewing from the my minister list when the content has been received
    if (window.location.href.includes('my-minister') && !boldingComplete && !!content) {
      let tempBody = content?.body;
      let tempSummary = content?.summary;
      aliases.length &&
        aliases.forEach((ministerAlias: string, index: number) => {
          // escape any special characters in the alias for the regex
          var ministerAliasRegex = ministerAlias.replace(/[/\-\\^$*+?.()|[\]{}]/g, '\\$&');
          const regex = new RegExp(ministerAliasRegex ?? '', 'gi');
          if (content?.summary && !content.summary.includes(`<b>${ministerAlias}</b>`)) {
            tempSummary = tempSummary?.replace(regex, `<b>${ministerAlias}</b>`);
          }

          if (
            content?.body &&
            !content.body.includes(`<b>${ministerAlias}</b>`) &&
            content.body.includes(ministerAlias)
          ) {
            tempBody = tempBody?.replace(regex, `<b>${ministerAlias}</b>`);
          }

          if (index === aliases.length - 1) {
            setContent({ ...content, body: tempBody, summary: tempSummary });
            setBoldingComplete(true);
          }
        });
    }
  }, [content, aliases, boldingComplete]);

  React.useEffect(() => {
    if (!!fileReference)
      stream(fileReference.path).then((result) => {
        setAVStream(
          !!result
            ? {
                url: result,
                type: fileReference.contentType,
              }
            : undefined,
        );
      });
    else setAVStream(undefined);
  }, [stream, fileReference]);

  React.useEffect(() => {
    if (avStream) {
      if (videoRef.current) videoRef.current.load();
      if (radioRef.current) radioRef.current.load();
    }
  }, [avStream]);

  const fetchContent = React.useCallback(
    (id: number) => {
      getContent(id)
        .then((content) => {
          if (!!content) {
            setActiveContent && setActiveContent([content]);
            setContent(content);
            if (!!content.quotes.length)
              setFilteredQuotes(content.quotes.filter((q) => q.isRelevant));
          }
        })
        .catch(() => {});
      findWorkOrders({ contentId: id })
        .then((res) => {
          setWorkOrders(res.items);
          setIsProcessing(
            res.items.some(
              (wo) =>
                wo.contentId === content?.id &&
                wo.workType === WorkOrderTypeName.FFmpeg &&
                [WorkOrderStatusName.Submitted, WorkOrderStatusName.InProgress].includes(wo.status),
            ),
          );
        })
        .catch(() => {});
    },
    // eslint-disable-next-line react-hooks/exhaustive-deps
    [getContent, findWorkOrders],
  );

  // if statement avoids unwanted fetch when navigating back to home view
  React.useEffect(() => {
    if (window.location.pathname.includes('view')) {
      id && fetchContent(+id);
    }
  }, [id, fetchContent]);

  const onWorkOrder = React.useCallback(
    (workOrder: IWorkOrderMessageModel) => {
      if (
        content &&
        workOrder.contentId === content?.id &&
        workOrder.workType === WorkOrderTypeName.FFmpeg
      ) {
        setIsProcessing(
          [WorkOrderStatusName.Submitted, WorkOrderStatusName.InProgress].includes(
            workOrder.status,
          ),
        );
        if (workOrder.status === WorkOrderStatusName.Completed) fetchContent(content.id);
      }
    },
    [fetchContent, content],
  );

  hub.useHubEffect(MessageTargetName.WorkOrder, onWorkOrder);

  //Remove HTML tags, square brackets and line breaks before comparison.
  //const cleanString = (str: string | undefined) => str?.replace(/<[^>]*>?|\[|\]|\n/gm, '').trim();

  const formattedHeadline = React.useMemo(
    () => formatSearch(content?.headline ?? '', filter),
    [content?.headline, filter],
  );
  const formattedBody = React.useMemo(
    () => formatSearch(content?.body?.replace(/\n+/g, '<br><br>') ?? '', filter),
    [content?.body, filter],
  );
  const formattedSummary = React.useMemo(
    () => formatSearch(content?.summary?.replace(/\n+/g, '<br><br>') ?? '', filter),
    [content?.summary, filter],
  );

  //const cleanBody = cleanString(content?.body);
  //const cleanSummary = cleanString(content?.summary);

<<<<<<< HEAD
  //Return true if length of cleanBody & cleanSummary is not same, or one of them does not exist
  const isDifferent = React.useMemo(() => {
=======
  //Return true if difference between length of cleanBody & cleanSummary is greater than 10%
  /*const isDifferent = React.useMemo(() => {
>>>>>>> a819fa5f
    if (cleanBody === undefined || cleanSummary === undefined) {
      return true; // If either cleanBody or cleanSummary is undefined, return true
    }
<<<<<<< HEAD
    if (cleanBody.length !== cleanSummary.length) return true;
    if (cleanBody === cleanSummary) return false;
  }, [cleanBody, cleanSummary]);
=======

    const difference = Math.abs((cleanBody.length ?? 0) - (cleanSummary.length ?? 0));
    const maxLength = Math.max(cleanBody.length ?? 0, cleanSummary.length ?? 0);
    return difference > maxLength * threshold;
  }, [cleanBody, cleanSummary]); */
>>>>>>> a819fa5f

  return (
    <styled.ViewContent>
      <div className="headline">{formattedHeadline}</div>
      <Bar className="info-bar" vanilla>
        <Show visible={!!content?.byline}>
          <div className="byline">{`BY ${content?.byline}`}</div>
        </Show>
        <div className="published-on">
          {content?.publishedOn && formatDate(content.publishedOn, true)}
        </div>
        <Row className="right-side">
          <div className="attributes">
            <div className="source-name attr">{content?.source?.name}</div>
            <div className="source-section attr">{`${content?.section} ${
              content?.page && `${content.page}`
            }`}</div>
            <Show visible={!!filteredQuotes.length}>
              <a href="#quotes-anchor" className="attr" title="go to Quotes">
                [{filteredQuotes.length}] Quotes
              </a>
            </Show>
          </div>
          {content?.tonePools && content?.tonePools.length && (
            <Row className="tone-group">
              <Sentiment value={content?.tonePools[0].value} />
              <div className="numeric-tone">
                <ToneValue tone={content?.tonePools[0].value} />
              </div>
            </Row>
          )}
        </Row>
      </Bar>
      <Show visible={!!avStream && isAV}>
        <Row justifyContent="center">
          <Show visible={isProcessing}>
            <Col alignItems="center" gap="1rem">
              File is being converted.
              <Spinner />
            </Col>
          </Show>
          <Show visible={!isProcessing && fileReference?.contentType.startsWith('audio/')}>
            <audio controls ref={radioRef}>
              <source src={avStream?.url} type={fileReference?.contentType} />
              HTML5 Audio is required
            </audio>
          </Show>
          <Show visible={!isProcessing && fileReference?.contentType.startsWith('video/')}>
            <video
              controls
              height={width! > 500 ? '270' : 135}
              width={width! > 500 ? 480 : 240}
              preload="metadata"
              ref={videoRef}
            >
              <source src={avStream?.url} type={fileReference?.contentType} />
              HTML5 Audio is required
            </video>
          </Show>
        </Row>
      </Show>
      <Show visible={!!avStream && content?.contentType === ContentTypeName.Image}>
        <Row justifyContent="center">
          <img alt="media" src={!!avStream?.url ? avStream?.url : ''} />
        </Row>
      </Show>
      <Row id="summary" className="summary">
<<<<<<< HEAD
        <Show visible={isAV && !!content?.summary && !isTranscribing && isDifferent}>
=======
        <Show visible={isAV && !!content?.summary && !isTranscribing}>
>>>>>>> a819fa5f
          <Col>
            <span>{formattedSummary}</span>
            <Show visible={!!content?.sourceUrl}>
              <a rel="noreferrer" target="_blank" href={content?.sourceUrl}>
                More...
              </a>
            </Show>
          </Col>
        </Show>
        <Show visible={!isAV && !!content}>
          <Col>
            {!!content?.body?.length ? <div>{formattedBody}</div> : <span>{formattedSummary}</span>}
            <Show visible={!!content?.sourceUrl}>
              <a rel="noreferrer" target="_blank" href={content?.sourceUrl}>
                More...
              </a>
            </Show>
          </Col>
        </Show>
        <Show
          visible={
            isAV &&
            !content?.source?.disableTranscribe &&
            !content.isApproved &&
            !isTranscriptRequestor
          }
        >
          <Button
            onClick={() => handleTranscribe()}
            variant={isTranscribing ? 'warn' : 'primary'}
            className="transcribe-button"
            disabled={
              (!!content?.fileReferences && !content?.fileReferences.length) ||
              (!!content?.fileReferences &&
                content?.fileReferences.length > 0 &&
                !content?.fileReferences[0].isUploaded)
            }
          >
            <Show visible={!isTranscribing}>Request Transcript</Show>
            <Show visible={isTranscribing && !isTranscriptRequestor}>
              Request Email when Transcript Complete
            </Show>
          </Button>
        </Show>
      </Row>
      <Show visible={isAV && isTranscribing}>
        <hr />
        <h3>Transcription:</h3>
        <Col className="transcript-status">
          <p>
            Transcript request has been submitted. Once reviewed and approved it will be displayed.
          </p>
          {isTranscriptRequestor && <p>You will receive an email once available.</p>}
        </Col>
      </Show>
      <Show visible={isAV && !isTranscribing && !!content.body?.length}>
        <hr />
        <h3>Transcription:</h3>
        <Col>{content && parse(showTranscription(content))}</Col>
      </Show>
      <Show
        visible={
          (content?.contentType === ContentTypeName.PrintContent ||
            content?.contentType === ContentTypeName.Internet) &&
          !!filteredQuotes.length
        }
      >
        <hr />
        <h3 id="quotes-anchor">Quotes:</h3>
        <Row>
          <ul className="quotes-container">
            {filteredQuotes.map((q) => {
              return (
                <li key={q.id}>
                  <q className="quote-statement">{q.statement}</q>
                  <br />
                  <label className="quote-byline">&mdash; {q.byline}</label>
                </li>
              );
            })}
          </ul>
        </Row>
      </Show>
    </styled.ViewContent>
  );
};<|MERGE_RESOLUTION|>--- conflicted
+++ resolved
@@ -262,27 +262,14 @@
   //const cleanBody = cleanString(content?.body);
   //const cleanSummary = cleanString(content?.summary);
 
-<<<<<<< HEAD
   //Return true if length of cleanBody & cleanSummary is not same, or one of them does not exist
   const isDifferent = React.useMemo(() => {
-=======
-  //Return true if difference between length of cleanBody & cleanSummary is greater than 10%
-  /*const isDifferent = React.useMemo(() => {
->>>>>>> a819fa5f
     if (cleanBody === undefined || cleanSummary === undefined) {
       return true; // If either cleanBody or cleanSummary is undefined, return true
     }
-<<<<<<< HEAD
     if (cleanBody.length !== cleanSummary.length) return true;
     if (cleanBody === cleanSummary) return false;
   }, [cleanBody, cleanSummary]);
-=======
-
-    const difference = Math.abs((cleanBody.length ?? 0) - (cleanSummary.length ?? 0));
-    const maxLength = Math.max(cleanBody.length ?? 0, cleanSummary.length ?? 0);
-    return difference > maxLength * threshold;
-  }, [cleanBody, cleanSummary]); */
->>>>>>> a819fa5f
 
   return (
     <styled.ViewContent>
@@ -350,11 +337,7 @@
         </Row>
       </Show>
       <Row id="summary" className="summary">
-<<<<<<< HEAD
         <Show visible={isAV && !!content?.summary && !isTranscribing && isDifferent}>
-=======
-        <Show visible={isAV && !!content?.summary && !isTranscribing}>
->>>>>>> a819fa5f
           <Col>
             <span>{formattedSummary}</span>
             <Show visible={!!content?.sourceUrl}>

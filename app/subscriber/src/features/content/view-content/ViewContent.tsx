--- conflicted
+++ resolved
@@ -70,12 +70,8 @@
   const [avStream, setAVStream] = React.useState<IStream>();
   const [ministers, setMinisters] = React.useState<IMinisterModel[]>([]);
   const [filteredQuotes, setFilteredQuotes] = React.useState<IQuoteModel[]>([]);
-<<<<<<< HEAD
-=======
-
   const videoRef = React.useRef<HTMLVideoElement>(null);
   const radioRef = React.useRef<HTMLAudioElement>(null);
->>>>>>> baaef393
   const fileReference = content?.fileReferences ? content?.fileReferences[0] : undefined;
 
   const isAV = content?.contentType === ContentTypeName.AudioVideo;
@@ -342,7 +338,6 @@
           <img alt="media" src={!!avStream?.url ? avStream?.url : ''} />
         </Row>
       </Show>
-<<<<<<< HEAD
       <Row id="summary" className="summary">
         <Show visible={isAV && !!content?.summary && !isTranscribing}>
           <Col>
@@ -363,16 +358,6 @@
               </a>
             </Show>
           </Col>
-=======
-      <Col id="summary" className="summary">
-        <Show visible={isDifferent && !!formattedSummary}>{formattedSummary}</Show>
-        <hr />
-        <Show visible={!!formattedBody && (!isAV || content?.isApproved)}>{formattedBody}</Show>
-        <Show visible={!!content?.sourceUrl}>
-          <a rel="noreferrer" target="_blank" href={content?.sourceUrl}>
-            More...
-          </a>
->>>>>>> baaef393
         </Show>
         <Show
           visible={
@@ -399,7 +384,7 @@
             </Show>
           </Button>
         </Show>
-      </Col>
+      </Row>
       <Show visible={isAV && isTranscribing}>
         <hr />
         <h3>Transcription:</h3>

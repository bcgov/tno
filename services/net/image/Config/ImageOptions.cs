using TNO.Services.Config;

namespace TNO.Services.Image.Config;

/// <summary>
/// ImageOptions class, configuration options for image
/// </summary>
public class ImageOptions : IngestServiceOptions
{
    #region Properties
    /// <summary>
    /// get/set - The path to private key files
    /// </summary>
    public string PrivateKeysPath { get; set; } = "";

    /// <summary>
    /// get/set - The path to store files.
    /// </summary>
    public string OutputPath { get; set; } = "";

    /// <summary>
    /// get/set - The path to fetch files.
    /// </summary>
    /// <value></value>
    public string InputPath { get; set; } = "";

    /// <summary>
    /// Server name to fetch images
    /// </summary>
    /// <value></value>
    public string HostName { get; set; } = "";

    /// <summary>
<<<<<<< HEAD
    /// Username to connect to image server if not set
    /// </summary>
    /// <value></value>
    public string UserName { get; set; } = "";

    /// <summary>
    /// PrivateKeyFileName if not set
    /// </summary>
    /// <value></value>
    public string PrivateKeyFileName { get; set; } = "";
=======
    /// PrivateKeyFileName if not set
    /// </summary>
    /// <value></value>
    public string PrivateKeyFileName { get; set; } = "";

    /// <summary>
    /// Username
    /// </summary>
    /// <value></value>
    public string Username { get; set; } = "";
>>>>>>> e8bea993
    
    #endregion
}<|MERGE_RESOLUTION|>--- conflicted
+++ resolved
@@ -31,18 +31,6 @@
     public string HostName { get; set; } = "";
 
     /// <summary>
-<<<<<<< HEAD
-    /// Username to connect to image server if not set
-    /// </summary>
-    /// <value></value>
-    public string UserName { get; set; } = "";
-
-    /// <summary>
-    /// PrivateKeyFileName if not set
-    /// </summary>
-    /// <value></value>
-    public string PrivateKeyFileName { get; set; } = "";
-=======
     /// PrivateKeyFileName if not set
     /// </summary>
     /// <value></value>
@@ -53,7 +41,6 @@
     /// </summary>
     /// <value></value>
     public string Username { get; set; } = "";
->>>>>>> e8bea993
     
     #endregion
 }
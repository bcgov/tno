{
  "name": "mmi-subscriber-app",
  "description": "Media Monitoring Insights Subscriber application",
  "version": "0.1.0",
  "license": "Apache-2.0",
  "homepage": "/",
  "packageManager": "yarn@3.2.0",
  "engines": {
    "npm": ">=8.19.2 <9.0.0",
    "node": ">=18.11.0 <19.0.0",
    "yarn": ">=3.2.0 <4.0.0"
  },
  "dependencies": {
    "@elastic/elasticsearch": "8.13.1",
    "@emotion/is-prop-valid": "1.2.2",
    "@fortawesome/fontawesome-svg-core": "6.5.2",
    "@microsoft/signalr": "8.0.0",
    "@react-keycloak/web": "3.4.0",
    "@reduxjs/toolkit": "2.2.5",
    "@types/prismjs": "^1.26.5",
    "axios": "1.7.2",
    "chart.js": "4.4.4",
    "chartjs-plugin-datalabels": "2.2.0",
    "formik": "2.4.6",
    "html-react-parser": "5.1.10",
    "keycloak-js": "24.0.4",
    "lodash": "4.17.21",
    "lodash.throttle": "4.1.1",
    "moment": "2.30.1",
    "prismjs": "^1.30.0",
    "react": "18.3.1",
    "react-beautiful-dnd": "13.1.1",
    "react-color": "2.19.3",
    "react-datepicker": "6.9.0",
    "react-dom": "18.3.1",
    "react-draggable": "4.4.6",
    "react-error-boundary": "4.0.13",
    "react-icons": "5.2.1",
    "react-redux": "9.1.2",
    "react-router-dom": "6.23.1",
    "react-scripts": "5.0.1",
    "react-select": "5.8.0",
    "react-simple-code-editor": "^0.14.1",
    "react-table": "7.8.0",
    "react-toastify": "10.0.5",
    "react-tooltip": "5.26.4",
    "redux-logger": "3.0.6",
    "sheetjs": "file:packages/xlsx-0.20.1.tgz",
    "styled-components": "6.1.11",
    "stylis": "4.3.2",
<<<<<<< HEAD
<<<<<<< HEAD
    "tno-core": "1.0.22"
=======
    "tno-core": "1.0.23"
>>>>>>> mmi-3243-update
=======
    "tno-core": "1.0.23"
>>>>>>> 9483c539
  },
  "devDependencies": {
    "@testing-library/jest-dom": "6.6.3",
    "@testing-library/react": "15.0.7",
    "@testing-library/react-hooks": "8.0.1",
    "@testing-library/user-event": "14.5.2",
    "@types/customize-cra": "1.0.8",
    "@types/jest": "29.5.12",
    "@types/js-beautify": "1.14.3",
    "@types/lodash.throttle": "4.1.9",
    "@types/node": "20.12.12",
    "@types/pretty": "2.0.3",
    "@types/react": "18.3.3",
    "@types/react-beautiful-dnd": "13.1.8",
    "@types/react-color": "3.0.12",
    "@types/react-datepicker": "6.2.0",
    "@types/react-dom": "18.3.0",
    "@types/react-redux": "7.1.33",
    "@types/react-router-dom": "5.3.3",
    "@types/react-table": "7.7.20",
    "@types/react-text-mask": "5.4.14",
    "@types/redux-logger": "3.0.13",
    "@types/styled-components": "5.1.34",
    "@types/testing-library__jest-dom": "6.0.0",
    "@typescript-eslint/eslint-plugin": "5.55.0",
    "@typescript-eslint/parser": "5.55.0",
    "@vitejs/plugin-react": "4.3.4",
    "@vitest/coverage-v8": "3.0.8",
    "@vitest/ui": "3.0.7",
    "babel-plugin-prismjs": "^2.1.0",
    "compression-webpack-plugin": "11.1.0",
    "eslint": "8.36.0",
    "eslint-config-prettier": "8.7.0",
    "eslint-config-react-app": "7.0.1",
    "eslint-plugin-flowtype": "8.0.3",
    "eslint-plugin-prettier": "4.2.1",
    "eslint-plugin-react-hooks": "4.6.2",
    "eslint-plugin-simple-import-sort": "10.0.0",
    "jsdom": "26.0.0",
    "prettier": "2.8.4",
    "pretty-quick": "4.0.0",
    "sass": "1.77.2",
    "sass-extract": "3.0.0",
    "sass-extract-js": "0.4.0",
    "sass-extract-loader": "1.1.0",
    "typescript": "4.9.5",
    "vitest": "3.0.7"
  },
  "scripts": {
    "start": "react-scripts start",
    "build": "react-scripts build",
    "eject": "react-scripts eject",
    "pretty-quick": "pretty-quick",
    "lint": "eslint src/ --ext .jsx,.js,.ts,.tsx --max-warnings 0",
    "lint:fix": "npm run lint -- --fix",
    "format": "prettier --write \"./src/**/*.{js,jsx,ts,tsx,json,css,scss}\"",
    "check": "prettier --check \"./src/**/*.{js,jsx,ts,tsx,css,scss}\"",
    "test": "vitest run",
    "test:watch": "vitest",
    "test:ui": "vitest --ui",
    "test:coverage": "vitest run --coverage"
  },
  "eslintConfig": {
    "parser": "@typescript-eslint/parser",
    "extends": [
      "react-app",
      "plugin:prettier/recommended"
    ],
    "plugins": [
      "simple-import-sort",
      "react"
    ],
    "rules": {
      "simple-import-sort/imports": "error",
      "simple-import-sort/exports": "error",
      "react/jsx-key": "error"
    }
  },
  "jest": {
    "transformIgnorePatterns": [
      "/node_modules/(?!tno-core|axios/)"
    ],
    "moduleNameMapper": {
      "\\.(css|less)$": "<rootDir>/__mocks__/styleMock.ts"
    }
  },
  "babel": {
    "presets": [
      "@babel/react",
      "@babel/env"
    ],
    "plugins": [
      "@babel/proposal-class-properties",
      "@babel/plugin-transform-runtime"
    ]
  },
  "browserslist": {
    "production": [
      ">0.2%",
      "not dead",
      "not op_mini all"
    ],
    "development": [
      "last 1 chrome version",
      "last 1 firefox version",
      "last 1 safari version"
    ]
  }
}<|MERGE_RESOLUTION|>--- conflicted
+++ resolved
@@ -48,15 +48,7 @@
     "sheetjs": "file:packages/xlsx-0.20.1.tgz",
     "styled-components": "6.1.11",
     "stylis": "4.3.2",
-<<<<<<< HEAD
-<<<<<<< HEAD
-    "tno-core": "1.0.22"
-=======
     "tno-core": "1.0.23"
->>>>>>> mmi-3243-update
-=======
-    "tno-core": "1.0.23"
->>>>>>> 9483c539
   },
   "devDependencies": {
     "@testing-library/jest-dom": "6.6.3",
